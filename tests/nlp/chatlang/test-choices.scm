--- conflicted
+++ resolved
@@ -6,10 +6,7 @@
 ; choices is not define-public, so we have to load terms.scm to test it.
 (load "../../../opencog/nlp/chatlang/translator.scm")
 (load "../../../opencog/nlp/chatlang/terms.scm")
-<<<<<<< HEAD
-=======
 (set! test-get-lemma #t)
->>>>>>> 49387af6
 
 (define w (cons 'word "drink"))
 (define l (cons 'lemma "eat"))
