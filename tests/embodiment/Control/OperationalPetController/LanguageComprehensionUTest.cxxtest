--- conflicted
+++ resolved
@@ -458,15 +458,12 @@
                                                    "latestQuestionFrames", 
                                                    atomSpace->getHandle( PREDICATE_NODE, "storedEntity3")
                                                    ) )
-<<<<<<< HEAD
-    }
-=======
           
         std::string output = this->language->resolveFrames2Relex( );
 
 
     }    
->>>>>>> 3210d1ed
+
     
     /*
     //    void testRealSituation( void ) 
