/*
 * tests/pln/MOSESPLNSynergyUTest.cxxtest
 *
 * Copyright (C) 2014 Cosmo Harrigan
 * Copyright (C) 2015 OpenCog Foundation
 * All Rights Reserved
 *
 * This program is free software; you can redistribute it and/or modify
 * it under the terms of the GNU Affero General Public License v3 as
 * published by the Free Software Foundation and including the exceptions
 * at http://opencog.org/wiki/Licenses
 *
 * This program is distributed in the hope that it will be useful,
 * but WITHOUT ANY WARRANTY; without even the implied warranty of
 * MERCHANTABILITY or FITNESS FOR A PARTICULAR PURPOSE.  See the
 * GNU General Public License for more details.
 *
 * You should have received a copy of the GNU Affero General Public License
 * along with this program; if not, write to:
 * Free Software Foundation, Inc.,
 * 51 Franklin Street, Fifth Floor, Boston, MA 02110-1301 USA.
 */

#include <opencog/util/Config.h>
#include <opencog/util/Logger.h>
#include <opencog/atomspace/AtomSpace.h>
#include <opencog/truthvalue/SimpleTruthValue.h>
#include <opencog/guile/load-file.h>
#include <opencog/guile/SchemeEval.h>
#include <opencog/query/BindLinkAPI.h>
#include <opencog/rule-engine/forwardchainer/ForwardChainer.h>

#include <cxxtest/TestSuite.h>

using namespace opencog;

#define gl as.get_link
#define gn as.get_node

class MOSESPLNSynergyUTest: public CxxTest::TestSuite
{
private:
	AtomSpace as;
	SchemeEval eval;

public:
	MOSESPLNSynergyUTest() : eval(&as)
	{
<<<<<<< HEAD
		logger().setLevel(Logger::DEBUG);
		logger().setTimestampFlag(false);
		logger().setPrintToStdoutFlag(true);
		logger().setSyncFlag(true);
=======
		logger().set_level(Logger::DEBUG);
		logger().set_print_to_stdout_flag(true);
>>>>>>> 2b22417d
	}

	~MOSESPLNSynergyUTest()
	{
		// Erase the log file if no assertions failed.
		if (!CxxTest::TestTracker::tracker().suiteFailed())
			std::remove(logger().get_filename().c_str());
	}

	void setUp();
	void tearDown();

	// // Test the MOSES PLN synergy as a predefined sequence of pattern
	// // matcher steps
	// void test_moses_pln_synergy_pm();

	// Test the MOSES PLN synergy using the URE's Forward Chainer
	void test_moses_pln_synergy_fc();
};

void MOSESPLNSynergyUTest::tearDown()
{
}

void MOSESPLNSynergyUTest::setUp()
{
	config().set("SCM_PRELOAD",
	             "opencog/scm/core_types.scm, "
	             "opencog/scm/utilities.scm, "
	             "opencog/scm/av-tv.scm");
	load_scm_files_from_config(as);

	eval.eval("(add-to-load-path \"/usr/local/share/opencog/scm\")");

	eval.eval("(use-modules (opencog))");
	eval.eval("(use-modules (opencog query))");
	eval.eval("(use-modules (opencog logger))");
}

// void MOSESPLNSynergyUTest::test_moses_pln_synergy_pm()
// {
// 	logger().debug("BEGIN TEST: %s", __FUNCTION__);

// 	config().set("SCM_PRELOAD",
// 	             "examples/moses-pln-synergy/scm/moses-pln-synergy-pm.scm");
// 	load_scm_files_from_config(as);

// 	// Query the TV of the inference target, which should be
// 	//
// 	// (ImplicationLink (stv 0.60357851 0.69999999)
// 	//    (OrLink
// 	//       (PredicateNode "take-treatment-1" (stv 0.1 0.80000001))
// 	//       (PredicateNode "eat-lots-fruits-vegetables" (stv 0.07 0.80000001))
// 	//    )
// 	//    (PredicateNode "recovery-speed-of-injury-alpha" (stv 0.30000001 0.80000001))
// 	// )
//     Handle target = gl(IMPLICATION_LINK,
// 	                   gl(OR_LINK,
// 	                      gn(PREDICATE_NODE, "take-treatment-1"),
// 	                      gn(PREDICATE_NODE, "eat-lots-fruits-vegetables")),
// 	                   gn(PREDICATE_NODE, "recovery-speed-of-injury-alpha"));
// 	std::cout << "target = " << target->toString() << std::endl;

// 	TS_ASSERT_DIFFERS(target, Handle::UNDEFINED);

// 	strength_t expected_strength = 0.603579;
// 	count_t expected_count = SimpleTruthValue::confidenceToCount(0.7);
// 	SimpleTruthValue expected_tv(expected_strength, expected_count);
// 	TS_ASSERT(target->getTruthValue()->operator==(expected_tv));
// }

void MOSESPLNSynergyUTest::test_moses_pln_synergy_fc()
{
	logger().debug("BEGIN TEST: %s", __FUNCTION__);

	config().set("SCM_PRELOAD",
	             "examples/moses-pln-synergy/scm/moses-model.scm,"
	             "examples/moses-pln-synergy/scm/background-knowledge.scm,"
	             "examples/moses-pln-synergy/scm/pln-config.scm");
	load_scm_files_from_config(as);

	Handle hsource = eval.eval_h("if-X-takes-Y-and-Y-contains-Z-then-X-takes-Z");
	Handle rbs = eval.eval_h("pln-rbs");
	HandleSeq focus_set = {};
	ForwardChainer fc(as, rbs, hsource, focus_set);
    fc.do_chain();
    HandleSeq result = fc.get_chaining_result();

	// Query the TV of the inference target, which should be
	// 
	// (ImplicationLink (stv 0.60357851 0.69999999)
	//    (OrLink
	//       (PredicateNode "take-treatment-1" (stv 0.1 0.80000001))
	//       (PredicateNode "eat-lots-fruits-vegetables" (stv 0.07 0.80000001))
	//    )
	//    (PredicateNode "recovery-speed-of-injury-alpha" (stv 0.30000001 0.80000001))
	// )
	Handle target = gl(IMPLICATION_LINK,
	                   gl(OR_LINK,
	                      gn(PREDICATE_NODE, "take-treatment-1"),
	                      gn(PREDICATE_NODE, "eat-lots-fruits-vegetables")),
	                   gn(PREDICATE_NODE, "recovery-speed-of-injury-alpha"));
	std::cout << "target = " << target->toString() << std::endl;

	TS_ASSERT_DIFFERS(target, Handle::UNDEFINED);

	strength_t expected_strength = 0.603579;
	count_t expected_count = SimpleTruthValue::confidenceToCount(0.7);
	SimpleTruthValue expected_tv(expected_strength, expected_count);
	TS_ASSERT(target->getTruthValue()->operator==(expected_tv));
}

#undef gl
#undef gn<|MERGE_RESOLUTION|>--- conflicted
+++ resolved
@@ -46,15 +46,10 @@
 public:
 	MOSESPLNSynergyUTest() : eval(&as)
 	{
-<<<<<<< HEAD
-		logger().setLevel(Logger::DEBUG);
-		logger().setTimestampFlag(false);
-		logger().setPrintToStdoutFlag(true);
-		logger().setSyncFlag(true);
-=======
 		logger().set_level(Logger::DEBUG);
+		logger().set_timestamp_flag(false);
 		logger().set_print_to_stdout_flag(true);
->>>>>>> 2b22417d
+		logger().set_sync_flag(true);
 	}
 
 	~MOSESPLNSynergyUTest()
@@ -67,9 +62,9 @@
 	void setUp();
 	void tearDown();
 
-	// // Test the MOSES PLN synergy as a predefined sequence of pattern
-	// // matcher steps
-	// void test_moses_pln_synergy_pm();
+	// Test the MOSES PLN synergy as a predefined sequence of pattern
+	// matcher steps
+	void test_moses_pln_synergy_pm();
 
 	// Test the MOSES PLN synergy using the URE's Forward Chainer
 	void test_moses_pln_synergy_fc();
@@ -94,37 +89,37 @@
 	eval.eval("(use-modules (opencog logger))");
 }
 
-// void MOSESPLNSynergyUTest::test_moses_pln_synergy_pm()
-// {
-// 	logger().debug("BEGIN TEST: %s", __FUNCTION__);
+void MOSESPLNSynergyUTest::test_moses_pln_synergy_pm()
+{
+	logger().debug("BEGIN TEST: %s", __FUNCTION__);
 
-// 	config().set("SCM_PRELOAD",
-// 	             "examples/moses-pln-synergy/scm/moses-pln-synergy-pm.scm");
-// 	load_scm_files_from_config(as);
+	config().set("SCM_PRELOAD",
+	             "examples/moses-pln-synergy/scm/moses-pln-synergy-pm.scm");
+	load_scm_files_from_config(as);
 
-// 	// Query the TV of the inference target, which should be
-// 	//
-// 	// (ImplicationLink (stv 0.60357851 0.69999999)
-// 	//    (OrLink
-// 	//       (PredicateNode "take-treatment-1" (stv 0.1 0.80000001))
-// 	//       (PredicateNode "eat-lots-fruits-vegetables" (stv 0.07 0.80000001))
-// 	//    )
-// 	//    (PredicateNode "recovery-speed-of-injury-alpha" (stv 0.30000001 0.80000001))
-// 	// )
-//     Handle target = gl(IMPLICATION_LINK,
-// 	                   gl(OR_LINK,
-// 	                      gn(PREDICATE_NODE, "take-treatment-1"),
-// 	                      gn(PREDICATE_NODE, "eat-lots-fruits-vegetables")),
-// 	                   gn(PREDICATE_NODE, "recovery-speed-of-injury-alpha"));
-// 	std::cout << "target = " << target->toString() << std::endl;
+	// Query the TV of the inference target, which should be
+	//
+	// (ImplicationLink (stv 0.60357851 0.69999999)
+	//    (OrLink
+	//       (PredicateNode "take-treatment-1" (stv 0.1 0.80000001))
+	//       (PredicateNode "eat-lots-fruits-vegetables" (stv 0.07 0.80000001))
+	//    )
+	//    (PredicateNode "recovery-speed-of-injury-alpha" (stv 0.30000001 0.80000001))
+	// )
+    Handle target = gl(IMPLICATION_LINK,
+	                   gl(OR_LINK,
+	                      gn(PREDICATE_NODE, "take-treatment-1"),
+	                      gn(PREDICATE_NODE, "eat-lots-fruits-vegetables")),
+	                   gn(PREDICATE_NODE, "recovery-speed-of-injury-alpha"));
+	std::cout << "target = " << target->toString() << std::endl;
 
-// 	TS_ASSERT_DIFFERS(target, Handle::UNDEFINED);
+	TS_ASSERT_DIFFERS(target, Handle::UNDEFINED);
 
-// 	strength_t expected_strength = 0.603579;
-// 	count_t expected_count = SimpleTruthValue::confidenceToCount(0.7);
-// 	SimpleTruthValue expected_tv(expected_strength, expected_count);
-// 	TS_ASSERT(target->getTruthValue()->operator==(expected_tv));
-// }
+	strength_t expected_strength = 0.603579;
+	count_t expected_count = SimpleTruthValue::confidenceToCount(0.7);
+	SimpleTruthValue expected_tv(expected_strength, expected_count);
+	TS_ASSERT(target->getTruthValue()->operator==(expected_tv));
+}
 
 void MOSESPLNSynergyUTest::test_moses_pln_synergy_fc()
 {
