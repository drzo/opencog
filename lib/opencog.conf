--- conflicted
+++ resolved
@@ -82,10 +82,7 @@
                         opencog/embodiment/AtomSpaceExtensions/libAtomSpaceExtensions.so,
                         opencog/modules/python/libPythonModule.so,
                         opencog/modules/libRuleEngineModule.so,
-<<<<<<< HEAD
                         opencog/dynamics/openpsi/libOpenPsi.so
-=======
->>>>>>> edbb43ea
 
 # Optional modules, not enabled by default
 #                        opencog/modules/benchmark/libbenchmark.so,
@@ -93,7 +90,7 @@
 #                        opencog/moldules/events/libatomspacepublishermodule.so
 #                        opencog/dynamics/attention/libhebbiancreation.so
 #                        opencog/learning/dimensionalembedding/libdimensionalembedding.so
-                        opencog/visualization/ubigraph/libubigraph.so
+#                        opencog/visualization/ubigraph/libubigraph.so
 #                        opencog/viterbi/libviterbi.so
 
 # Load order of the SCM modules:
@@ -137,9 +134,7 @@
 #
 # Use a comma separated list for multiple dirs
 
-PYTHON_EXTENSION_DIRS  = ../opencog/python/web/api,
-                         ../opencog/python/pln,
-                         ../tests/python/test_pln
+PYTHON_EXTENSION_DIRS  = ../opencog/python/web/api
 
 # NOTE: If you want Python functions to be loaded at startup for acccess by
 # Python code that runs via EvaluationLink or GroundedSchemaNode, then place
