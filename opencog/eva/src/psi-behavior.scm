--- conflicted
+++ resolved
@@ -118,39 +118,20 @@
 	(DefinedPredicate "Say whoa!")
 	speech-demand-satisfied (stv 1 1) speech-demand)
 
-<<<<<<< HEAD
-(psi-rule (list (SequentialAnd (NotLink (DefinedPredicate "Skip Interaction?"))
-        (DefinedPredicate  "saliency required?")))
-  (DefinedPredicate "Salient:Curious")
+(psi-rule (list (DefinedPredicate  "saliency required?"))
+   (DefinedPredicate "Salient:Curious")
    face-demand-satisfied (stv 1 1) face-demand)
    
-(psi-rule (list (SequentialAnd (NotLink (DefinedPredicate "Skip Interaction?"))
-        (DefinedPredicate "Room bright?")))
-  (DefinedPredicate "Bright:happy")
+(psi-rule (list (DefinedPredicate "Room bright?"))
+   (DefinedPredicate "Bright:happy")
    face-demand-satisfied (stv 1 1) face-demand)
 
-(psi-rule (list (SequentialAnd (NotLink (DefinedPredicate "Skip Interaction?"))
-        (DefinedPredicate "Heard Sound?")))
-  (DefinedPredicate "React to Sound")
+(psi-rule (list (DefinedPredicate "Heard Sound?"))
+   (DefinedPredicate "React to Sound")
    speech-demand-satisfied (stv 1 1) speech-demand)
-=======
-; XXX FIXME
-; The following two rules cause the (DefinedPredicate "Normal:amused")
-; to run as fast as possible -- something like 30 times a second.
-; Something is wrong here, see bug
-; opencog/ros-behavior-scripting/issues/110
-;(psi-rule (list (DefinedPredicate "very low sound?"))
-;	(DefinedPredicate "Quiet:happy")
-;	speech-demand-satisfied (stv 1 1) speech-demand)
-;
-;(psi-rule (list (DefinedPredicate  "normal conversation?"))
-;	(DefinedPredicate "Normal:amused")
-;	speech-demand-satisfied (stv 1 1) speech-demand)
-
 
 ; Any changes to the weight for controlled-psi-rules are pushed to ros
 ; dynamic-parameters. Thus the web-ui mirrors the opencog wholeshow state.
 (psi-rule (list (DefinedPredicate "ROS is running?"))
 	(DefinedPredicate "update-web-ui")
 		update-demand-satisfied (stv 1 1) update-demand)
->>>>>>> 3396ceab
