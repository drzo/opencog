{-# LANGUAGE NoMonomorphismRestriction  #-}
{-# LANGUAGE RelaxedPolyRec             #-}
{-# LANGUAGE TypeFamilies               #-}
{-# LANGUAGE FlexibleContexts           #-}
{-# LANGUAGE RankNTypes                 #-}
{-# LANGUAGE LambdaCase                 #-}

module OpenCog.Lojban.Syntax where

import Prelude hiding (id,(.),(<*>),(<$>),(*>),(<*))

import qualified Data.List.Split as S
import Data.List (nub,partition)
import qualified Data.Foldable as F (find)
import Data.Maybe (fromJust)
import Data.List (isInfixOf)
import Data.Hashable

import System.Random

import Control.Applicative hiding (many,some,optional)
import Control.Monad.RWS
import Control.Monad.Trans.Class
import Control.Category (id,(.),(<<<),(>>>))

import Iso hiding (SynIso,Syntax)

import OpenCog.AtomSpace (Atom(..),TruthVal(..),noTv,stv,atomFold,nodeName,atomElem)
import OpenCog.Lojban.Util

import OpenCog.Lojban.Syntax.Types
import OpenCog.Lojban.Syntax.Util
import OpenCog.Lojban.Syntax.AtomUtil

import Debug.Trace

mytrace a = traceShow a a
mytrace2 s a = trace (s ++(' ':show a)) a

--ReadMe:
--It is recommend to first take a look at Syntax.Types

--TODO Parser
-- FIX: pa + ki'o
--      da + quantifier
--      ZAhO explicit representation
--      me'au
--      tenseSumti
--      nup
--      GOhA
--      vo'a rule see ../Lojban.hs
--      make statments explicit
--      ge'e cai on logical conectives and else?
--      Does SEI have implicit args?
--      What if you have SEI and UI

-- argslots
-- Synonims for tenses and gismu

-- ki
-- references

-- ConceptAnd/OrLink NotLink isntead of boolea and/or


--Sentences To Check
--gau ko ta akti

--TODO Printer
-- da,de,di differentiation

---------
--General
---------

_BO :: Syntax (Tagged Selbri)
_BO = toSelbri <<< anytense <&& sepSelmaho "BO"
    where toSelbri = mkIso f g where
              f (CN name) = ((highTv,cPN name lowTv),Nothing)
              g ((_,PN n),_) = cCN n lowTv

-------------------------------------------------------------------------------
--Sumti
-------------------------------------------------------------------------------

_LE :: Syntax String
_LE = selmaho "LE"

--Handles anykind of LE phrases
leP :: Syntax Atom
leP = (setWithSize ||| id) --Handle inner quantifier if it exists
      .
      reorder2
      .
      second (choice leHandlers .> (_ssl . handleBRIDI))
      .
      reorder1
      . (_LE
      &&& optional pa
      &&& tolist1 . pureVarNode
      &&& bridiBETail
      <&& optSelmaho "KU")
    where pureVarNode :: Syntax Sumti
          pureVarNode = insert (Node "VariableNode" "$var" noTv,Nothing)

          reorder1 = mkIso f g where
              f (le,(pa,(v,(s,a)))) = (pa,(le,(v,(s,a))))
              g (pa,(le,(v,(s,a)))) = (le,(pa,(v,(s,a))))

          reorder2 = mkIso f g where
              f (Just pa,a)   = Left (pa,a)
              f (Nothing,a)   = Right a
              g (Left (pa,a)) = (Just pa,a)
              g (Right a)     = (Nothing,a)


--Depending on the word we have a different Relation between the predicate
-- and the resulting Concept
leHandlers = [genInstance "IntensionalInheritanceLink" . rmfst "le"
             ,genInstance "InheritanceLink"            . rmfst "lo"
             ,massOf "IntensionalInheritanceLink"      . rmfst "lei"
             ,massOf "InheritanceLink"                 . rmfst "loi"
             ,setOf "IntensionalInheritanceLink"       . rmfst "le'i"
             ,setOf "InheritanceLink"                  . rmfst "lo'i"
             ,genInstance "IntensionalInheritanceLink" . rmfst "le'e"
             ,genInstance "InheritanceLink"            . rmfst "lo'e"
             ]

-- A Mass according to Lojban is a thing that has all properties of it's parts
massOf :: String -> SynIso Atom Atom
massOf itype = instanceOf . _ssl . _frames . addStuff . (implicationOf *** genInstance itype) . reorder
    where pp = Node "PredicateNode" "gunma" noTv
          arg1 = (Node "VariableNode" "$var" noTv,tag)
          tag = Nothing

          reorder = mkIso f g where
              f a     = (pp,a)
              g (_,m) = m

          addStuff = mkIso f g where
              f (p,a) = (((noTv,p),tag),[arg1,(a,tag)])
              g (((_,p),_),[_,(a,_)]) = (p,a)

fstToState :: Int -> SynIso ([Atom],a) a
fstToState i = Iso f g where
    f (as,a) =
        if length as == i
           then modify (\s -> s {sAtoms = as ++ sAtoms s}) >> pure a
           else lift $ Left "List has wrong lenght, is this intended?"
    g a = do
        allatoms <- gets sAtoms
        let (as,atoms) = splitAt i allatoms
        modify (\s -> s {sAtoms = atoms})
        pure (as,a)


sndToState :: Int -> SynIso (a,[Atom]) a
sndToState i = Iso f g where
    f (a,as) =
        if length as == i
           then modify (\s -> s {sAtoms = as ++ sAtoms s}) >> pure a
           else lift $ Left "List has wrong lenght, is this intended?"
    g a = do
        as <- popAtoms i
        pure (a,as)

setOf :: String -> SynIso Atom Atom
setOf itype = sndToState 1 . second (tolist1 . setTypeL . tolist2)
            . makeSet . genInstance itype
    where makeSet = Iso f g
              where f a = do
                        name <- randName (show a)
                        let set = cCN name noTv
                        pure (set,(set,a))
                    g (_,(_,a)) = pure a



--Handle anykind of LA phrase
laP :: Syntax Atom
laP = handleName . wordNode <<< sepSelmaho "LA"
                            &&> anyWord
                            <&& optSelmaho "KU"
    where handleName :: SynIso Atom Atom
          handleName = Iso f g where
              f a = do
                  p <- apply instanceOf (cPN "cmene" lowTv)
                  name <- randName (nodeName a ++ "___" ++ nodeName a)
                  let c = cCN name lowTv
                      ct = (c,Nothing)
                      at = (a,Nothing)
                      pt = ((highTv,p),Nothing)
                  l <- apply _frames (pt,[at,ct])
                  pushAtom l
                  pure c
              g _ = do
                  (EvalL _ _ (LL [a,_])) <- popAtom
                  pure a



liP :: Syntax Atom
liP = sepSelmaho "LI" &&> (xo <+> pa) <&& optSelmaho "LOhO"

xo :: Syntax Atom
xo = varnode <<< word "xo"

pa :: Syntax Atom
pa =  (         number       |||    concept   )
    . (showReadIso . paToNum |^| isoConcat " ")
    <<< some (selmaho "PA")
    where paToNum :: SynIso [String] Int
          paToNum = isoFoldl (digitsToNum . second paToDigit) . addfst 0

          digitsToNum :: SynIso (Int,Int) Int
          digitsToNum = Iso f g where
              f (i,j) = pure (i*10+j)
              g 0     = lift $ Left "Last Digit"
              g n     = pure (n `div` 10,n `mod` 10)

          paToDigit :: SynIso String Int
          paToDigit = mkSynonymIso [("no",0),("pa",1)
                                   ,("re",2),("ci",3)
                                   ,("vo",4),("mu",5)
                                   ,("xa",6),("ze",7)
                                   ,("bi",8),("so",9)]


zoP :: Syntax Atom
zoP = instanceOf . wordNode <<< mytext "zo" &&> anyWord

--KohaPharse for any kind of Pro-Noune
kohaP :: Syntax Atom
kohaP = da <+> ma <+> ko <+> koha
    where koha = concept . selmaho "KOhA"
          ma   = varnode . word "ma"
          da   = concept . oneOfS word ["da","de","di"]
          ko   = setFlagIso "ko" . concept . word "ko"

luP' :: Syntax Atom
luP' = sepSelmaho "LU" &&> lojban <&& optSelmaho "LIhU"

luP :: Syntax Atom
luP = instanceOf . luP'

sumti :: Syntax Atom
sumti = kohaP <+> leP <+> laP <+> liP <+> zoP <+> luP

--This Handles relative phrases
noiP :: Syntax Atom
noiP = sepSelmaho "NOI" &&> (hasKEhA <<< bridi) <&& optSelmaho "KUhO"
    where hasKEhA = Iso f f
          f a = if atomAny (\case { Link _ _ _ -> False
                                  ; (Node _ n _) ->"ke'a" `isInfixOf` n
                                  }) a
                   then pure a
                   else lift $ Left "No ke'a in bridi."
          kea = Node "ConceptNode" "ke'a" noTv

noiShort :: Syntax Atom
noiShort = sepSelmaho "NOI" &&> ptp selbriUI addKEhA bridi <&& optSelmaho "KUhO"
    where addKEhA = mkIso f g
          f = (++) "ke'a "
          g = drop 4

goiP :: Syntax Atom
goiP = ptp (selmaho "GOI") goiToNoi noiP
    where goiToNoi = mkSynonymIso [("pe "  ,"poi ke'a srana ")
                                  ,("po "  ,"poi ke'a se steci srana ")
                                  ,("po'e ","poi jinzi ke se steci srana ")
                                  ,("po'u ","poi ke'a du ")
                                  ,("ne "  ,"noi ke'a srana ")
                                  ,("no'u ","noi ke'a du ")
                                  ,("goi " ,"poi ke'a du ")]

sumtiNoi :: Syntax Atom
sumtiNoi = (kehaToSesku . sndToState 1 ||| id) . reorder
        <<< sumti &&& optional (noiP <+> noiShort <+> goiP)
    where reorder = mkIso f g
          f (a,Just n )    = Left (a,[n])
          f (a,Nothing)    = Right a
          g (Left (a,[n])) = (a,Just n )
          g (Right a)      = (a,Nothing)
          --If we have a relative clause
          --this will switch the ke'a with the actually concept
          --TODO: Do we always have a ke'a in a relative clause?
          kehaToSesku :: SynIso Atom Atom
          kehaToSesku = Iso f g
              where f c = do
                        atoms <- gets sAtoms
                        let nl = map (switch kea c) atoms
                        if nl /= atoms
                         then modify (\s -> s {sAtoms = nl}) >> pure c
                         else lift $ Left "No ke'a in relative clause."
                    g c = do
                        atoms <- gets sAtoms
                        let nl = map (switch c kea) atoms
                        if nl /= atoms
                         then modify (\s -> s {sAtoms = nl}) >> pure c
                         else lift $ Left "No ke'a in relative clause."
                    kea = Node "ConceptNode" "ke'a" noTv
                    switch a b l@(InhL [x,c] tv) = if c == a
                                                  then cInhL tv x b
                                                  else l
                    switch _ _ l = l

sumtiLaiP :: Syntax Atom
sumtiLaiP = ptp (pa &&& selbri) id (ptp pa addLE sumtiLai) <+> sumtiLai
    where addLE = mkIso f g
          f s = s ++ " lo "
          g s = take (length s - 4) s

sumtiLai :: Syntax Atom
sumtiLai = ((handleSubSet .> setWithSize) ||| maybeinof)
           . reorder1 <<< (optional pa &&& sumtiNoi)
    where reorder1 :: SynIso (Maybe Atom,Atom) (Either (Atom,(Atom,Atom)) Atom)
          reorder1 = Iso f g where
              f (Just pa,sumti) = do
                        atoms <- gets sAtoms
                        case findSetType sumti atoms of
                            Just t  -> pure $ Left (sumti,(pa,t    ))
                            Nothing -> pure $ Left (sumti,(pa,sumti))
              f (Nothing,sumti) = pure $ Right sumti
              g (Left (sumti,(pa,t))) = pure (Just pa,sumti)
              g (Right sumti)         = pure (Nothing,sumti)

          handleSubSet = sndToState 1 . second (tolist1 . subsetL) . reorder2

          maybeinof = Iso f g where
              f a = do
                  atoms <- gets sAtoms
                  case getDefinitions [a] atoms of
                      [] -> apply instanceOf a
                      _  -> pure a              --We have a lep which is already an instance
              g a = error "Check for lep somehow"

          reorder2 = mkIso f g where
              f (t,s)     = (s,(s,t))
              g (s,(_,t)) = (t,s)



setWithSize :: SynIso (Atom,Atom) Atom
setWithSize = sndToState 2 . second (tolist2 . (sizeL *** setTypeL)) . makeSet
    where makeSet = Iso f g
          f (a,b) = do
              name <- randName $ show a ++ show b
              let set = cCN name noTv
              pure (set,([set,a],[set,b]))
          g (_,([_,a],[_,b])) = pure (a,b)

--Connective

_A :: Syntax LCON
_A = optional (word "na") &&& selmaho "A" &&& optional (word "nai")

_A_BO :: Syntax Con
_A_BO = wrapA <<< _A &&& optional _BO
    where wrapA = mkIso f g
          f (a,b) = (Just a,b)
          g (Just a,b) = (a,b)

--AndLink
--  AndLink
--  EvaluationLink
--      PredicateNode "tense"
--      ListLink

--This Handels Sumti connected by logical connectives
sumtiC :: Syntax Atom
sumtiC = (handleCon . reorder ||| id) . ifJustB
        <<< sumtiLaiP &&& optional (_A_BO &&& sumtiC)
    where reorder = mkIso f g
          f (a1,(con,a2)) = (con,[a1,a2])
          g (con,[a1,a2]) = (a1,(con,a2))

--HandleCon Connectes the Atoms with 2 possible connectives
--Since booth connectives are in a Maybe we first lift the Atoms into the Maybe
--Then we fmap the isos for each Connective Type over the Maybes
--Finally we merge the results together or pick one
handleCon :: SynIso (Con,[Atom]) Atom
handleCon = merge . (mapIso conLink *** mapIso (_frames .> toSumti)) . reorder
    where reorder = mkIso f g where
              f ((s,ts),as)                 = (eM (s,as),eM (ts,as))
              g (Just (s,as) ,Just (ts,_))  = ((Just s,Just ts),as)
              g (Nothing     ,Just (ts,as)) = ((Nothing,Just ts),as)
              g (Just (s,as) ,Nothing)      = ((Just s,Nothing),as)
              eM (Just a,b)  = Just (a,b) --expand Maybe
              eM (Nothing,b) = Nothing

          toSumti = mkIso f g where
              f = map (\x -> (x,Nothing))
              g = map fst

          merge = mkIso f g where
              f (Just a,Just b) = Link "AndLink" [a,b] highTv
              f (Nothing,Just b) = b
              f (Just a,Nothing) = a
              f (Nothing,Nothing) = error "not allowed to happen."
              g l@EvalL{} = (Nothing,Just l)
              g (AL [a,b@EvalL{}]) = (Just a,Just b)
              g l = (Just l,Nothing)

--For parsing placeholder like "x1" as a sumti
--The 1 will be used as the place tag
placeholder :: Syntax Sumti
placeholder = first instanceOf . handle
           <<< letter &&& digit <&& sepSpace
    where handle = mkIso f g
          f (c,d)               = (cCN [c,d] noTv,Just [d])
          g (CN [c,_],Just [d]) = (c,d)

--Finds the place tag FA if it exists and turns it into a number
sumtiT :: Syntax Sumti
sumtiT = (handleFA <<< optional _FA &&& sumtiC) <+> placeholder
    where handleFA :: SynIso (Maybe String,Atom) Sumti
          handleFA = commute . first (mapIso faToPlace)

          _FA = selmaho "FA"

          faToPlace :: SynIso String String
          faToPlace = mkSynonymIso [("fa","1")
                                   ,("fe","2")
                                   ,("fi","3")
                                   ,("fo","4")
                                   ,("fu","5")
                                   ,("fi'a","?")]

--New Places Can be added from other Predicates
--fihoP <+> baiP figures out the name
--SumitT the actually sumti that will be put in this place
--Handle fi'o creates an Eval link that applies the sumti
--to the fi'o/bai Predicate
modalSumti :: Syntax Sumti
modalSumti = handleFIhO <<< (fihoP <+> baiP) &&& sumtiT
    where handleFIhO :: SynIso (Tagged Selbri,Sumti) Sumti
          handleFIhO = sndToState 1 . (fi'otag &&& tolist1 . _frame)
                     . second (inverse tolist1) . handleTAG . second tolist1

          fi'otag :: SynIso (Selbri,(Atom,Tag)) Sumti
          fi'otag = mkIso f g where
              f ((_,PN name),(s,tag)) = (s,Just $ name++tag)
              g (s,Just nametag) =
                  let [name,tag,tv] = S.split (S.oneOf "12345") nametag
                  in ((read tv,cPN name lowTv),(s,tag))

          fihoP :: Syntax (Tagged Selbri)
          fihoP = sepSelmaho "FIhO" &&> selbriUI <&& optSelmaho "FEhU"

--bai are shorthands for fi'o selbri
--in case we find one we transfrom it to the full version
baiP :: Syntax (Tagged Selbri)
baiP = ptp _bai iso selbriUI
    where iso = Iso f g where
            f a = do
                btf <- asks bai
                apply btf a
            g b = do
                btf <- asks bai
                unapply btf b
          _bai = optional (selmaho "SE") &&& selmaho "BAI"

--Another kind of new place for a Predicate
--This time based on a tense
tenseSumti :: Syntax Sumti
tenseSumti = reorder <<< anytense &&& sumtiC <&& optSelmaho "KU"
    where reorder = mkIso f g
          f (t,s) = (s,Just $ nodeName t)
          g (s,Just n) = (cCN n noTv,s)

--Somtimes the tense is not followed by a sumti
--in this case we can just assume a ti
--but only if the tense is not followed by a predicate
--as that would just set the sentence tense
tenseSumtiP :: Syntax Sumti
tenseSumtiP = tenseSumti <+> ptp (anytense <&& notsyn selbriAll) addti tenseSumti

--Fails when the Syntax Succeds and the other way arround
--Either the syn succeds then we fail with the zeroArrow
--Or the right . insertc succeds because syn failed then we do nothing
notsyn :: Syntax a -> Syntax ()
notsyn x = (zeroArrow ||| id) . ((left <<< lookahead x) <+> (right . insert ()))

sumtiAll :: Syntax Sumti
sumtiAll = filterState <<< modalSumti <+> sumtiT <+> tenseSumtiP

sumtiAllUI :: Syntax Sumti
sumtiAllUI = withAttitude sumtiAll

-------------------------------------------------------------------------------
--Selbri
-------------------------------------------------------------------------------

gismuP :: Syntax Atom
gismuP = implicationOf . predicate . gismu


tanru :: Syntax Atom
tanru = isoFoldl handleTanru . (inverse cons) <<< some (gismuP) -- <+> nuP)
  where handleTanru = sndToState 1 . second (tolist1 . _iimpl) . reorder
        reorder = mkIso f g
        f (g,t) = (t,(t,g))
        g(t,(_,g)) = (g,t)




--meP :: Syntax (State Atom)
--meP =  handleME <$> selmaho "ME" <*> sumtiAll <*> optSelmaho "MEhU"

<<<<<<< HEAD
{-nuP :: Syntax Atom
nuP = choice nuHandlers
    . selmaho "NU" &&& bridiUI <&& optSelmaho "KEI"

nuHandlers = [("nu"     ,handleNU)
              ,("du'u"   ,handleNU)
              ,("ka"     ,handleKA)]
=======
nuP :: Syntax Atom
nuP = withEmptyState $ choice nuHandlers . (selmaho "NU" &&& bridiPMI <&& optSelmaho "KEI")

--EvaluationLink (stv 0.75 0.9)
--                  PredicateNode (stv 1.0 0.9) "is_event"
--                  ListLink (stv 1.0 0.0)
--                    ConceptNode (stv 1.0 0.9) "$2"
--                    VariableNode (stv 1.0 0.0) "$4"

nuHandlers = [handleNU "du'u" (\_ -> id) . rmfst "du'u",
              handleNU "su'u" (\_ -> id) . rmfst "su'u",
              handleNU "nu"   (mkNuEvent ["fasnu"]) . rmfst "nu",
              handleNU "mu'e" (mkNuEvent ["fasnu", "mokca"]) . rmfst "mu'e",
              handleNU "zu'o" (mkNuEvent ["zumfau"]) . rmfst "zu'o",
              handleNU "za'i" (mkNuEvent ["tcini"]) . rmfst "za'i",
              handleNU "ka"   (mkNuEvent ["ckaji"]) . rmfst "ka",
              handleNU "ni"   (mkNuEvent ["klani"]) . rmfst "ni",
              handleNU "si'o" (mkNuEvent ["sidbo"]) . rmfst "si'o",
              handleNU "li'i" (mkNuEventLabel "is_experience") . rmfst "li'i",
              handleNU "pu'u" (mkNuEventLabel "is_point_event") . rmfst "pu'u",
              handleNU "jei"  (mkNuEventLabel "is_truth_value") . rmfst "jei"]
  where
    -- Functions that specify the type of the abstraction
    -- Note: atomNub may leave AndLink with only one atom
    mkNuEventLabel :: String -> String -> SynIso [Atom] [Atom]
    mkNuEventLabel eventName _ = cons . first (mkEval . atomNub . mkEvent) . reorder
      where mkEval = _eval . addfst (cPN eventName highTv) . tolist2 . addfstAny (cCN "$2" highTv)
    mkNuEvent :: [String] -> String -> SynIso [Atom] [Atom]
    mkNuEvent (nuType:nts) name = isoConcat2 . tolist2 . addfstAny nuImps
                                          . cons . first wrapNuVars . reorder
     where
       nuPred = cPN (nuType ++ "_" ++ name) highTv
       nuImps = (cImpL highTv nuPred (cPN nuType highTv))
            :(case nts of
                [] -> []
                [nts] -> let nuSec = (cPN (nts ++ "_" ++ name) highTv)
                         in [(cIImpL highTv nuPred nuSec), (cImpL highTv nuSec (cPN nts highTv))])
       wrapNuVars = andl . tolist2 . first (mkEval "1") . second (mkEval "2")
                         . addfstAny (cCN "$2" highTv) . atomNub . mkEvent
       mkEval num = _evalTv . addfstAny highTv . addfstAny (cPN (nuType ++ "_sumti" ++ num) highTv)
                            . tolist2 . addfstAny nuPred
    mkEvent = atomIsoMap (mkIso f id) where
     f (EvalL _ (PN _) (LL [vn@(VN _), _])) = vn -- can be PN:CN, PN:WN, anything else?
     f a = a
    reorder = mkIso f g where
     f (a:as) = (a, a:as)
     g (_,as) = as

--As for "pu'u", "pruce" and "farvi" don't seem quite right

handleNU :: String -> (String -> SynIso [Atom] [Atom]) -> SynIso Atom Atom
handleNU abstractor nuTypeMarker = Iso f g where
  f atom = do
    state <- gets sAtoms
    seed <- asks seed
    let name = randName seed (show atom) ++ "___" ++ abstractor
        pred = cPN name highTv
    link <- apply (mkLink pred name) (atom, state)
    setAtoms [link]
    pure pred
  g (pred@(PN name)) = do
    state <- gets sAtoms -- FIX: Have to get correct atom
    let link = F.find (atomElem pred) state
    (atom, nuState) <- case link of -- remove "is_event" atoms
        Just l -> unapply (mkLink pred name) l
        _ -> lift $ Left $ (show pred) ++ " can't be found in state."
    pushAtoms nuState -- : instantiate VNs?
    pure atom -- should only be one. Check?
  mkLink :: Atom -> String -> SynIso (Atom, [Atom]) Atom
  mkLink pred name = mkLink' . addfstAny pred
                    . second (nuTypeMarker name)
                    . mkNuState . getPredVars
  -- Extract predicateNodes from the atom and state
  getPredVars :: SynIso (Atom, [Atom]) (([Atom], [Atom]), [Atom])
  getPredVars = mkIso f g where
    f (atom, state) =
      let predicateNodes =
            nub $ (atomFold (\ns a -> case a of (EvalL _ _ (LL (pn@(PN _):_))) -> pn:ns
                                                a -> ns) [] atom)
                  ++ (foldl (\ns a -> case a of (ImpL [pn@(PN _), (PN _)] _) -> pn:ns
                                                (InhL [pn@(PN _), (PN _)] _) -> pn:ns
                                                a -> ns) [] state)
          predicateVars = map (cVN.("$"++).show) [3..(length predicateNodes) + 2]
      in ((predicateVars,predicateNodes), atom:state)
    g (_, atom:state) = (atom, state) -- FIX, can't assume first atom is the atom
  mkNuState :: SynIso (([Atom], [Atom]), [Atom]) ([Atom], [Atom])
  mkNuState = Iso f g where
    f ((predicateVars, predicateNodes), astate) = do
      nuState <- apply (mapIso (replacePredicatesIso (zip predicateNodes predicateVars))) astate
      pure (predicateVars, nuState)
    g (predicateVars, nuState) = pure ((predicateVars, predicateVars), nuState)
    replacePredicatesIso :: [(Atom, Atom)] -> SynIso Atom Atom
    replacePredicatesIso nodeVarMap =  atomIsoMap $ mkIso f g where
      f pn@(PN _) = case lookup pn nodeVarMap of
          Just vn -> vn
          Nothing -> pn
      f a = a
      g a = a -- i.e., don't instantiate vars for now
  -- (pred, (typedPredicateVars, eventAtom:state')
  mkLink' :: SynIso (Atom, ([Atom], [Atom])) Atom
  mkLink' = _equivl
           . first  (_evalTv . addfst highTv  . addsnd [cVN "$1"])
           . second
               (_meml . addfst (cVN "$1") . ssl . tolist2 . addfst (cVN "$2")
                 . _exl . first (varll . mapIso (_typedvarl . addsnd (cTN "PredicateNode")))
                        . second andl)
  isImpl :: Atom -> Bool
  isImpl (ImpL _ _) = True
  isImpl (InhL _ _) = True
  isImpl _          = False
  -- Should be put in nuHandlers, unless there are more involved instructions
  -- cEvalL tv event (cLL [cn, vn])
  --getEventType :: String -> Maybe Atom
  getEventType :: String -> Maybe Atom
  getEventType "ka"    = (Just (cPN "is_event" highTv))
  getEventType _       =  Nothing -- du'u case
  mkCkaji' pn tv cn vn = vn



--like bridiP but adds mi instead of ti
bridiPMI :: Syntax Atom
bridiPMI = ptp (optional _SOS &&& selbriAll) addmi bridiUI
         <+> bridiUI
         <+> ptp (optional anytense &&& selbriAll) addmi bridiUI
    where addmi = mkIso f g
          f s = s ++ "mi "
          g s = s --TODO: Maybe remoe mi again
>>>>>>> 4e7a84c9

handleNU :: SynIso Atom Atom
handleNU = Iso f g where
    f (atom,name) = let pred = cPN name lowTv
                        link = atom
                    in Just (pred,link:as)
    g (PN name,CtxPred atom : as) = Just ((atom,as),name)
-}

_MOI :: Syntax String
_MOI = selmaho "MOI"

moiP :: Syntax Atom
moiP = implicationOf . predicate . handleMOI
     <<< (pa &&& _MOI)
    where handleMOI = mkIso f g
          f (a,s) = nodeName a ++ '-':s
          g name  = let nn = takeWhile (/= '-') name
                        s  = drop 1 $ dropWhile (/= '-') name
                    in if isNumeric nn
                          then (Node "NumberNode"  nn noTv,s)
                          else (Node "ConceptNode" nn noTv,s)

_ME :: Syntax ()
_ME = mytext "me"

meP :: Syntax Atom
meP = implicationOf . predicate . handleME
     <<< (_ME &&& sumtiC)
    where handleME = mkIso f g
          f (s,a) = show a
          g name  = ((),read name)

_NAhE :: Syntax TruthVal
_NAhE = naheToTV <<< (selmaho "NAhE" <+> insert "")
    where naheToTV = mkSynonymIso [("je'a",stv 1    0.9)
                                  ,(""    ,stv 0.75 0.9)
                                  ,("no'e",stv 0.5  0.9)
                                  ,("na'e",stv 0.25 0.9)
                                  ,("to'e",stv 0    0.9)]


_MO :: Syntax Atom
_MO = varnode . word "mo"

_GOhA :: Syntax Atom
_GOhA = implicationOf . predicate <<< selmaho "GOhA"

gohaP = _MO <+> _GOhA

selbri :: Syntax (Tagged Atom)
selbri = filterState . commute  <<< optional (selmaho "SE")
                                &&& (tanru  <+> meP
                                            <+> moiP
                                            <+> gohaP)

--Selbris can be tagged with a strenght modifier
selbriP :: Syntax (Tagged Selbri)
selbriP = associate <<< _NAhE &&& selbri

selbriUI :: Syntax (Tagged Selbri)
selbriUI = (first (second handleSOS) ||| id) . reorder
        <<< (selbriP &&& optional _SOS)
    where reorder = mkIso f g
              where f (((tv,p),t),Just ui)    = Left  ((tv,(ui,p)),t)
                    f (p,Nothing)             = Right p
                    g (Left  ((tv,(ui,p)),t)) = (((tv,p),t),Just ui)
                    g (Right p)               = (p,Nothing)

_PU :: Syntax String
_PU = selmaho "PU"

_ZI :: Syntax String
_ZI = selmaho "ZI"

_VA :: Syntax String
_VA = selmaho "VA"

_VIhA :: Syntax String
_VIhA = selmaho "VIhA"

_FAhA :: Syntax String
_FAhA = selmaho "FAhA"

_ZAhO :: Syntax String
_ZAhO = selmaho "ZAhO"

_ZEhA :: Syntax String
_ZEhA = selmaho "ZEhA"

_CAhA :: Syntax String
_CAhA = selmaho "CAhA"

anytense :: Syntax Atom
anytense = concept <<< (_PU   <+> _ZI   <+> _VA <+> _FAhA <+> _ZAhO <+>
                        _ZEhA <+> _VIhA <+> _CAhA)

_trati :: Syntax (Maybe Atom)
_trati = handleTrati
       . many anytense
    where handleTrati = mkIso f g
          f [] = Nothing
          f [x]= Just x
          f xs = Just (Link "AndLink" xs noTv)
          g  Nothing       = []
          g (Just (AL xs)) = xs
          g (Just x)       = [x]

_NA :: Syntax String
_NA = selmaho "NA"

selbriAll :: Syntax (Maybe Atom, (Maybe String, Tagged Selbri))
selbriAll =  _trati
         &&& optional _NA
         &&& selbriUI

-------------------------------------------------------------------------------
--bacru
-------------------------------------------------------------------------------

--                            trati        na
bridiTail :: Syntax ((Maybe Atom, (Maybe String, Tagged Selbri)),[Sumti])
bridiTail = (((second.second.first.second) handleKO . selbriAll) &&& many sumtiAllUI) . ifNotFlag "onlyBE"

bridiBETail :: Syntax ((Maybe Atom, (Maybe String, Tagged Selbri)),[Sumti])
bridiBETail = ((second.second.first.second) handleKO . selbriAll) &&& beP
    where beP :: Syntax [Sumti]
          beP = (cons <<<       sepSelmaho "BE"  &&> sumtiAllUI
                      &&& many (sepSelmaho "BEI" &&> sumtiAllUI)
                      <&& optSelmaho "BEhO"
                ) <+> insert []

handleKO :: SynIso Atom Atom
handleKO = (sndToState 1 . second (tolist1 . impl) . reorder . ifFlag "ko") <+> id
    where reorder = mkIso f g where
            f selbri = (selbri,[selbri,cPN "Imperative" lowTv])
            g (selbri,_) = selbri

-- (a,(mp,(ma,(s,aa))))
-- (mp,(ma,(s,a++aa)))
-- ((mp,(ma,(s,a))),as)
-- (bridi,as)

_GIhA ::  Syntax LCON
_GIhA = optional (word "na") &&& _GIhA' &&& optional (word "nai")
    where _GIhA' = _GIhAtoA <<< selmaho "GIhA"

_GIhABO :: Syntax Con
_GIhABO = first just <<< _GIhA &&& optional _BO

--(s,(bt,(giha,bt)))
--((s,bt),[(giha,(s,bt))])

_bridi :: Syntax Atom
_bridi = isoFoldl handleGIhA . (handleBRIDI *** distribute) . reorder
        <<< (some sumtiAllUI <+> zohe)
        <&& optext "cu"
        &&& (bridiTail <+> bridiBETail) --FIXME: what if it is a mix
        &&& many (_GIhABO &&& bridiTail)

    where reorder = mkIso f g where
            f (s,(bt,ls)) = ((s,bt),(s,ls))
            g ((s,bt),(_,ls)) = (s,(bt,ls))

          zohe = tolist1 . insert (Node "ConceptNode" "zo'e" noTv,Nothing)

          distribute = mkIso f g where
            f (s,[]) = []
            f (s,(giha,bt):xs) = (giha,(s,bt)): f (s,xs)
            --g [] = Nothing -- let this fail with a bang so we notice
            g ((giha,(s,bt)):xs) = (s,(giha,bt):g' xs)
            g' [] = []
            g' ((giha,(s,bt)):xs) = (giha,bt):g' xs

--Connect a Atom (already converted bridi) with a Bridi
--the bridi get's turned into an Atom by handleBRIDI
--then both atoms get added to the Connective
handleGIhA :: SynIso (Atom,(Con,Bridi)) Atom
handleGIhA = handleCon . second (tolist2 .> handleBRIDI) . reorder
    where reorder = mkIso f g where
            f (a,(giha,br)) = (giha,(a,br))
            g (giha,(a,br)) = (a,(giha,br))

-- ((ma,(ms,ts)),[a])
-- (((ma,ms),ts),[a])
-- ((ma,ms),(ts,[a]))

--MPU = Maybe PU
--MNA = Maybe NA
handleBRIDI :: SynIso Bridi Atom
handleBRIDI = handleNA
            -- ((MNA,MCtxL)
            . second _ctx
            -- ((MNA,(MPU,frames))
            . inverse associate
            -- (((MNA,MPU),frames)
            . first commute
            -- (((MPU,MNA),frames)
            . second _frames
            -- ((MPU,MNA),(Tagged Selbri,sumti))
            . inverse associate
            -- (((MPU,MNA),Tagged Selbri),sumti)
            . first associate
            -- ((MPU,(MNA,Tagged Selbri)),sumti)
            . mergeSumti
            -- (sumit1,((MPU,(MNA,Tagged Selbri)),sumti2))

handleNA :: SynIso (Maybe String,Atom) Atom
handleNA = Iso f g where
    f (Nothing,a)    = pure a
    f (Just n, a)    = apply _eval (cGPN n lowTv,[a])
    g (EvalL _ (GPN n) a) = pure (Just n,a)
    g a                   = pure (Nothing,a)

--For mergin sumties before and after the selbri into a single list
mergeSumti :: (a ~ aa) => SynIso ([a],(s,[aa])) (s,[a])
mergeSumti = Iso f g where
    f ([],(_,[])) = lift $ Left "No Sumti to merge."
    f (a1,(s,a2)) = pure (s,a1++a2)
    g     (s,a)   = case a of
                       [] -> lift $ Left "No Sumti to reverse merge."
                       (x:xs) -> pure ([x],(s,xs))

_GA :: Syntax (Maybe LCON)
_GA = wrapGA . _GAtoA . selmaho "GA"
    where wrapGA = mkIso f g
          f a = Just (Nothing,(a,Nothing))
          g (Just (_,(a,_))) = a

bridiGA :: Syntax Atom
bridiGA = handleGA . (_GA &&& _bridi <&& sepSelmaho "GI" &&& _bridi)
    where handleGA = handleCon . (addsnd Nothing *** tolist2)

bridi = bridiGA <+> _bridi

--Deal with a bridi that has a Second Order Statment Attached
bridiUI :: Syntax Atom
bridiUI = (handleSOS ||| id) . ifJustA
       <<< (optional _SOS &&& bridi)

addti :: SynIso String String
statment :: Syntax Atom
statment = (handleSOS ||| id) . ifJustA
  <<< optSelmaho "I" &&> optional _SOS &&& statment2

statment2 :: Syntax Atom
statment2 = isoFoldl (handleCon . reorder)
    <<< bridi &&& many (sepSelmaho "I" &&> _JA_BO &&& bridiUI)
    where reorder = Iso f g where
            f (b1,(con,b2)) = pure (con,[b1,b2])
            g (con,[b1,b2]) = pure (b1,(con,b2))

addti = mkIso f g
    where f s = s ++ "ti "
          g s = s --TODO: Maybe remoe ti again

--Handles questions
--A SatisfactionLink is used for this
--The second with a VarNode in the Statement is a fill the blank question
--we wrap the statment in a (Put s (Get s)) that when excuted should fill the blank
preti :: Syntax Atom
preti = handleMa <<< handleXu
    where handleMa :: SynIso Atom Atom
          handleMa = Iso f g
          f a = do
              atoms <- gets sAtoms
              let x = atomFold (\r a -> r || isMa a) False a
                  isMa (Node "VariableNode" x noTv) = x /= "$var"
                  isMa _ = False
                  all = Link "ListLink" (a:atoms) noTv
                  na = Link "PutLink" [all,Link "GetLink" [all] noTv] noTv
              pure (x ? na $ all)
          g (Link "PutLink"  [LL (a:s),_] _) = setAtoms s >> pure a
          g (Link "ListLink" (a:s) _)        = setAtoms s >> pure a

          --If
          handleXu = Iso f g where
              f () = do
                  state0 <- get
                  res <- apply statment ()
                  state1 <- get
                  flags <- gets sFlags
                  if "xu" `elem` flags
                     then do
                         put state0
                         res2 <- apply (_exl . addfst var . withFlag "handleXu" statment) ()
                         put state1
                         case res2 of --If it's the whole sentence ingore
                             (ExL noTv (VN "xu")(VN "xu")) -> pure ()
                             _ -> pushAtom res2
                         apply _satl res
                    else pure res
              var = Node "VariableNode" "xu" noTv
              g a = unapply statment a



------------------------------------
--Free
-----------------------------------

_COI :: Syntax Atom
_COI = instanceOf . concept . selmaho "COI"

vocative :: Syntax Atom
vocative = listl . appendAtoms 2 . tolist2 <<< _COI &&& sumtiC
    where ui = ptp uiP addti (dropTag <<< sumtiAllUI)
          dropTag = mkIso f g where
              f (s,_) = s
              g s = (s,Nothing)


freeuiP :: Syntax Atom
freeuiP = reorder <<< _UI &&& caiP
    where reorder = mkIso f g
          f (a,tv) = cCN (nodeName a) tv
          g c@(Node "ConceptNode" name tv) = (c,tv)

--Sumti that stands free (not part of a statement)
--We can remove it's tag
--And pack it with the State into a list
freeSumti ::Syntax Atom
freeSumti = listl . consAtoms . rmsndAny Nothing . sumtiAllUI

free :: Syntax Atom
free = vocative <+> freeuiP <+> freeSumti <+> luP'

--jufra = listl <$> many1 (sepSelmaho "I" *> preti)

_JA ::  Syntax LCON
_JA = optional (word "na") &&& _JA' &&& optional (word "nai")
    where _JA' = _JAtoA <<< selmaho "JA"

_JA_BO :: Syntax Con
_JA_BO = handle <<< optional _JA &&& optional _BO
    where handle = Iso f g where
            f (Nothing,Nothing) = lift $ Left "_JA_BO empty"
            f a = pure a
            g = pure

{-_BAI_BO :: Syntax Atom
_BAI_BO = <$> baiP <* sepSelmaho "BO"
-}

selbriToEval :: SynIso Selbri Atom
selbriToEval = mkIso f g where
    f (tv,atom) = cEvalL tv atom (cLL [])
    g (EvalL tv p _) = (tv,p)

_jufra :: Syntax (Maybe Con,[Atom])
_jufra = second ((handle ||| tolist1) . ifJustB)
     <<< sepSelmaho "I" &&> optional _JA_BO &&& preti &&& optional _jufra
    where handle = Iso f g where
              f (p,(mc,a:as)) = case mc of
                                    Just c -> do
                                        x <- apply handleCon (c,[p,a])
                                        pure (x:as)
                                    Nothing -> pure $ p:a:as
              g (x:as) = (do
                  (c,[p,a]) <- unapply handleCon x
                  pure (p,(Just c, a : as))
                  ) <|> pure (x,(Nothing,as))

jufra :: Syntax Atom
jufra = listl <<< many preti

jufmei = listl . reorder <<< sepSelmaho "NIhO" &&> preti
                        &&& some (sepSelmaho "I" &&> preti)
    where reorder = mkIso f g where
            f (a,as) = a:as
            g (a:as) = (a,as)

lojban = finalCheck <<< jufmei <+> jufra <+> preti <+> free

finalCheck :: SynIso a a
finalCheck = Iso f g where
    f a = do
        text <- gets getText
        if text == ""
           then pure a
           else lift $ Left $ "Incomplete parse: " ++ text
    g = pure

------------------------------------
--Second Order Statments
-----------------------------------

--SEI

_SEI :: Syntax ()
_SEI = sepSelmaho "SEI"

_SEhU :: Syntax ()
_SEhU = optSelmaho "SEhU"

--SEIs are second order Statments that can appear almost anywhere
--This is also why they are only allowed to have BEtails
-- sei mi jimpe do gerku == sei mi jimpe se'u do gerku
seiP :: Syntax Atom
seiP = _SEI &&> withFlag "onlyBE" bridiUI <&& _SEhU

type SEI = Atom

--Attitude

_UI :: Syntax Atom
_UI = concept <<< (xu <+> selmaho "UI")
    where xu = setFlagIso "xu" <<< word "xu"

_CAI :: Syntax String
_CAI = selmaho "CAI"

_NAI :: Syntax String
_NAI = selmaho "NAI"

caiP :: Syntax TruthVal
caiP = naicaiToTV . isoConcat "|" . tolist2 <<< (_NAI <+> insert "")
                                            &&& (_CAI <+> insert "")

naicaiToTV :: SynIso String TruthVal
naicaiToTV = mkSynonymIso [("|cai"    ,stv 1     0.9)
                          ,("|sai"    ,stv 0.833 0.9)
                          ,("|"       ,stv 0.75  0.9)
                          ,("|ru'e"   ,stv 0.666 0.9)
                          ,("|cu'i"   ,stv 0.5   0.9)
                          ,("nai|ru'e",stv 0.333 0.9)
                          ,("nai|"    ,stv 0.250 0.9)
                          ,("nai|sai" ,stv 0.166 0.9)
                          ,("nai|cai" ,stv 0     0.9)]


uiP :: Syntax (Atom,TruthVal)
uiP = _UI &&& caiP

type UI = (Atom,TruthVal)

--TODO: What if you have booth?
_SOS :: Syntax (Either SEI UI)
_SOS = (left . seiP) <+> (right . uiP)

withAttitude :: Syntax Sumti -> Syntax Sumti
withAttitude syn = (first handleSOS ||| id) . reorder
                <<< (syn &&& optional _SOS)
    where reorder = mkIso f g where
              f ((a,mt),Just sos)  = Left ((sos,a),mt)
              f ((a,mt),Nothing )  = Right (a,mt)
              g (Left ((ui,a),mt)) = ((a,mt),Just ui)
              g (Right (a,mt))     = ((a,mt),Nothing)

--A UI phrase can be considered an implicit
--statment with the predicate 'cinmo'
--the "manage" iso add all necesary info to creat the statement
--We just have to create instances of this with (selbri &&& mapIso toSumti)
--before we can create the statement with _frames
--and then add it to the State
handleUI :: SynIso ((Atom,TruthVal),Atom) Atom
handleUI = (handleXu ||| (rmfstAny (xu,tv) ||| handleUI') . switchOnFlag "xu") . switchOnFlag "handleXu"
    where --We also call handleUI' to keep the random seed consistent
          handleXu = Iso f g -- . inverse (sndToState 1) . handleUI'
          f _ = pure $ Node "VariableNode" "xu" noTv
          g _ = lift $ Left "Printing with handleXu flag is not allowed."
          xu = Node "ConceptNode" "xu" noTv
          tv = stv 0.75  0.9

handleUI' :: SynIso ((Atom,TruthVal),Atom) Atom
handleUI' = sndToState 1
         . second (tolist1 . _frames . (selbri *** tolist1 . toSumti)
                  )
         . manage
    where manage = mkIso f g where
              f ((ui,tv),a) = (a,((tv,ui),(a,"1")))
              g (a,((tv,ui),_)) = ((ui,tv),a)

          toSumti = id *** just
          selbri  = addsnd Nothing . second instanceOf

handleSEI :: SynIso (Atom,Atom) Atom
handleSEI = fstToState 1 . first tolist1

--SOS Second Order Sentence
handleSOS :: SynIso (Either SEI UI,Atom) Atom
handleSOS = (handleSEI ||| handleUI) . expandEither<|MERGE_RESOLUTION|>--- conflicted
+++ resolved
@@ -496,7 +496,7 @@
 
 
 tanru :: Syntax Atom
-tanru = isoFoldl handleTanru . (inverse cons) <<< some (gismuP) -- <+> nuP)
+tanru = isoFoldl handleTanru . (inverse cons) <<< some (gismuP <+> nuP)
   where handleTanru = sndToState 1 . second (tolist1 . _iimpl) . reorder
         reorder = mkIso f g
         f (g,t) = (t,(t,g))
@@ -508,17 +508,9 @@
 --meP :: Syntax (State Atom)
 --meP =  handleME <$> selmaho "ME" <*> sumtiAll <*> optSelmaho "MEhU"
 
-<<<<<<< HEAD
-{-nuP :: Syntax Atom
-nuP = choice nuHandlers
-    . selmaho "NU" &&& bridiUI <&& optSelmaho "KEI"
-
-nuHandlers = [("nu"     ,handleNU)
-              ,("du'u"   ,handleNU)
-              ,("ka"     ,handleKA)]
-=======
+
 nuP :: Syntax Atom
-nuP = withEmptyState $ choice nuHandlers . (selmaho "NU" &&& bridiPMI <&& optSelmaho "KEI")
+nuP = withEmptyState $ choice nuHandlers . (selmaho "NU" &&& bridiUI <&& optSelmaho "KEI")
 
 --EvaluationLink (stv 0.75 0.9)
 --                  PredicateNode (stv 1.0 0.9) "is_event"
@@ -571,9 +563,8 @@
 handleNU abstractor nuTypeMarker = Iso f g where
   f atom = do
     state <- gets sAtoms
-    seed <- asks seed
-    let name = randName seed (show atom) ++ "___" ++ abstractor
-        pred = cPN name highTv
+    name <- randName $ (show atom) ++ "___" ++ abstractor
+    let pred = cPN name highTv
     link <- apply (mkLink pred name) (atom, state)
     setAtoms [link]
     pure pred
@@ -623,37 +614,7 @@
                (_meml . addfst (cVN "$1") . ssl . tolist2 . addfst (cVN "$2")
                  . _exl . first (varll . mapIso (_typedvarl . addsnd (cTN "PredicateNode")))
                         . second andl)
-  isImpl :: Atom -> Bool
-  isImpl (ImpL _ _) = True
-  isImpl (InhL _ _) = True
-  isImpl _          = False
-  -- Should be put in nuHandlers, unless there are more involved instructions
-  -- cEvalL tv event (cLL [cn, vn])
-  --getEventType :: String -> Maybe Atom
-  getEventType :: String -> Maybe Atom
-  getEventType "ka"    = (Just (cPN "is_event" highTv))
-  getEventType _       =  Nothing -- du'u case
-  mkCkaji' pn tv cn vn = vn
-
-
-
---like bridiP but adds mi instead of ti
-bridiPMI :: Syntax Atom
-bridiPMI = ptp (optional _SOS &&& selbriAll) addmi bridiUI
-         <+> bridiUI
-         <+> ptp (optional anytense &&& selbriAll) addmi bridiUI
-    where addmi = mkIso f g
-          f s = s ++ "mi "
-          g s = s --TODO: Maybe remoe mi again
->>>>>>> 4e7a84c9
-
-handleNU :: SynIso Atom Atom
-handleNU = Iso f g where
-    f (atom,name) = let pred = cPN name lowTv
-                        link = atom
-                    in Just (pred,link:as)
-    g (PN name,CtxPred atom : as) = Just ((atom,as),name)
--}
+
 
 _MOI :: Syntax String
 _MOI = selmaho "MOI"
