from collections import defaultdict

AtomType = str


class TruthValue(object):
    def __init__(self, mean=0.0, count=0.0):
        self.mean = float(mean)
        self.count = float(count)
        self.confidence = count_to_confidence(count)

    def __repr__(self):
        return '(%s %s)' % (self.mean, self.count)

    def __cmp__(self, other):
        if type(other) != type(self):
            return cmp(type(self), type(other))
        else:
            return cmp((self.mean, self.count), (other.mean, other.count))


class AttentionValue(object):
    def __init__(self, sti=0, lti=0):
        # removed casts to int
        self.sti = sti
        self.lit = lti

# If you change the constant, make sure to replace it in SimpleTruthValue.cc
def confidence_to_count(conf):
    KKK = 800.0
    conf = min(conf, 0.9999999)
    return KKK * conf / (1.0 - conf)


def count_to_confidence(count):
    KKK = 800.0
    return count / (count + KKK)


DEFAULT_TV = TruthValue()
DEFAULT_AV = AttentionValue()


class Atom(object):
    # legacy Cython-style interface
    class Handle(object):
        def __init__(self, v):
            self.v = v

        def value(self):
            return self.v

    def __init__(self):
        self._tv = DEFAULT_TV
        self._av = DEFAULT_AV
        self._in = []

        # legacy Cython-style interface
        self.out = []
        self.name = ''
        self.h = Atom.Handle(id(self))

    def is_a(self, t):
        return is_a(self.type, t)

    #def getout(self):
    #    return []
    #out = property(getout)

    # Mutable fields, so they need to inform the AtomSpace if they change
    def gettv(self):
        return self._tv
<<<<<<< HEAD

    def settv(self, tv):
        assert tv is None or isinstance(tv, TruthValue)
=======
    def settv(self,tv):
        assert not tv is None
        assert isinstance(tv,TruthValue)
>>>>>>> 85096fff
        self._tv = tv

    def getav(self):
        return self._av

    def setav(self, av):
        assert isinstance(av, AttentionValue)
        self._av = av

    tv = property(gettv, settv)
    av = property(getav, setav)

    # Needs to be updated by the atomspace
    def getincoming(self):
        return list(self._in)

    incoming = property(getincoming)

    def __cmp__(self, other):
        if type(other) != type(self):
            return cmp(type(self), type(other))
        else:
            return cmp(id(self), id(other))

    def __hash__(self):
        return id(self)

    def __eq__(self, other):
        return self is other

    # legacy Cython-style interface
    def gettype(self):
        return self.type

    t = property(gettype)
    type_name = property(gettype)


class Node(Atom):
    def __init__(self, type, name):
        Atom.__init__(self)
        self.type = type
        self.name = name

        assert isinstance(name, str)
        assert isinstance(type, AtomType)

    def __repr__(self):
        return self.type + ' ' + self.name

    def _signature(self):
        return (self.type, self.name)

    # legacy Cython-style interface
    def is_node(self):
        return True


class Link(Atom):
    def __init__(self, type, outgoing):
        Atom.__init__(self)
        self.type = type
        self.out = tuple(outgoing)

        assert isinstance(type, AtomType)

        for o in outgoing:
            assert isinstance(o, Atom)
            if o is None:
                import pdb;

                pdb.set_trace()

    def __repr__(self):
        return '(' + self.type + ' ' + repr([repr(atom) for atom in self.out]) + ')'

    #def getout(self):
    #    pass

    def _signature(self):
        return (self.type, tuple(o._signature() for o in self.out))

    # legacy Cython-style interface
    def is_node(self):
        return False


class _AtomTypeDict(dict):
    def __getitem__(self, item):
        return item


class AtomTypeList(object):
    def __init__(self):
        self.__dict__ = _AtomTypeDict()

    def __getattr__(self, type):
        return type


types = t = AtomTypeList()
# probably parse atom_types.script files. what does the scheme version do?

def get_type_name(t):
    return t


def get_type(t):
    return t


_inheritsFrom = {}


def is_a(type1, type2):
    if type2 == t.Atom:
        return True
    elif type2 == t.Link:
        return type1.endswith('Link')
    elif type2 == t.Node:
        return type1.endswith('Node')
    else:
        # watch out - won't actually check for inheritance!
        return type1 == type2

#    else:
#        raise NotImplementedError('Atom type inheritance not implemented')

class AtomSpace(object):
    def __init__(self):
        self.atoms_by_id = set()

        self.atoms_by_signature = {}

        self.atoms_by_handle = {}

        self.type2atom = defaultdict(set)

    def __getitem__(self, key):
        return self.atoms_by_handle[key]

    # legacy Cython-style interface
    def set_av(self, h, sti=0, lti=0, vlti=None, av_dict=None):
        atom = self[h]
        atom.setav(AttentionValue(sti, lti))

    def get_av(self, h):
        atom = self[h]
        return atom.getav()

    # legacy Cython-style interface
    def add_node(self, type, name, tv=DEFAULT_TV):
        atom = self.maybe_add(Node(type, name))
        atom.tv = tv
        return atom

    # legacy Cython-style interface
    def add_link(self, type, out, tv=DEFAULT_TV):
        atom = self.maybe_add(Link(type, out))
        atom.tv = tv

        return atom

    # legacy Cython-style interface. Adds a node or link depending on arguments
<<<<<<< HEAD
    def add(self, type, name=None, out=None, tv=None):
        if is_a(type, types.Node):
=======
    def add(self, type, name=None, out=None, tv=DEFAULT_TV):
        if is_a(type,types.Node):
>>>>>>> 85096fff
            assert out is None, "Nodes can't have outgoing sets"
            atom = self.add_node(type, name, tv)
        else:
            assert name is None, "Links can't have names"
            atom = self.add_link(type, out, tv)
        return atom

    # legacy Cython-style interface
    def print_list(self):
        for atom in self:
            if len(atom._in) is 0:
                print atom

    def maybe_add(self, atom):
        '''If this atom hasn't been added, add it and return it. Otherwise, return the
        existing atom.'''
        assert isinstance(atom, Atom)

        try:
            return self.get(atom)
        except KeyError:
            self._add(atom)
            return atom

    def _add(self, atom):
        # Make sure it is not the base class Atom
        assert type(atom) != Atom
        # Give an error if the outgoing list is not already in the AtomSpace.
        # Especially if it contains unique Atom objects that match an existing
        # Atom (but are different unique objects).
        if isinstance(atom, Link):
            for o in atom.out:
                assert self._atom_object_is_in_atomspace(o)

                # Also add atom to the incoming set of o.
                # It may be there already, but only if 'o' is included in 'atom''s outgoing set
                # more than once. In that case, this loop will have added it already.
                if atom not in o._in:
                    o._in.append(atom)

        self.atoms_by_id.add(atom)
        self.atoms_by_signature[atom._signature()] = atom
        self.atoms_by_handle[atom.h] = atom
        self.type2atom[atom.type].add(atom)

    def remove(self, atom):
        a = self.get(atom)
        self._remove(atom)

    def _remove(self, atom):
        '''Removes an atom from all indexes. The object will still exist
        until it is garbage-collected. atom must be the unique object for this atom.'''

        self.atoms_by_id.remove(atom)
        del self.atoms_by_signature[atom._signature()]

        self.type2atom[atom.type].remove(atom)

        # Look through the outgoing Atoms of 'atom' and delete 'atom' from their incoming sets.
        if isinstance(atom, Link):
            for o in atom.out:
                assert atom in o._in
                o._in.remove(atom)

    def get_atoms_by_type(self, type, subclass=True):
        return list(self._get_atoms_by_type_generator(type, subclass))

    def _get_atoms_by_type_generator(self, type, subclass=True):
        if subclass:
            for (t, atoms) in self.type2atom.items():
                if is_a(t, type):
                    for a in atoms:
                        yield a
        else:
            for a in self.type2atom[type]:
                yield a

    def get(self, atom):
        return self.atoms_by_signature[atom._signature()]

    def _atom_object_is_in_atomspace(self, atom):
        return atom in self.atoms_by_id

    def __iter__(self):
        return iter(self.get_atoms_by_type(t.Atom, True))


def test():
    a = AtomSpace()
    n = Node(t.ConceptNode, 'cat')
    a.add(n)
    l = Link(t.ListLink, [n])
    ret = a.add(l)
    assert l.out[0] is n

    n2 = Node(t.ConceptNode, 'cat')
    assert not n is n2

    print a.get_atoms_by_type(t.ConceptNode)
    print a.get_atoms_by_type(t.ListLink)

    a.remove(n)

    print a.get_atoms_by_type(t.ConceptNode)

    for atom in a:
        print atom


def test_fishgram():
    import sokoban
    import fishgram

    sokoban.main()
    atomspace = sokoban.ATOMSPACE

    #    for atom in atomspace:
    #        print atom

    import pdb;

    pdb.set_trace()

    fish = fishgram.Fishgram(atomspace)

    # Detect timestamps where a DemandGoal got satisfied or frustrated
    #fishgram.notice_changes(atomspace)

    fish.forest.extractForest()

    fish.run()


def test_scaling():
    a = AtomSpace()
    for i in xrange(1, 1000000):
        #a.add(Node(t.ConceptNode,str(i)))
        a.add_node(t.ConceptNode, str(i))

        #try:
        #    import opencog.atomspace as cy
        #
        #    class CythonAtomSpaceSynchronizer(object):
        #        def cython2python(self,pyas,cyas):
        #            for cyatom in cyas.get_atoms_by_type(cy.types.Atom):
        #                pytype = cyatom.type_name
        #                pyname = cyatom.name
        #                # Except really it will be handles
        #                pyout = cyatom.out
        #
        #        def python2cython(self,pyas, cyas):
        #
        #
        #except ImportError:
        #    pass<|MERGE_RESOLUTION|>--- conflicted
+++ resolved
@@ -1,407 +1,398 @@
-from collections import defaultdict
-
-AtomType = str
-
-
-class TruthValue(object):
-    def __init__(self, mean=0.0, count=0.0):
-        self.mean = float(mean)
-        self.count = float(count)
-        self.confidence = count_to_confidence(count)
-
-    def __repr__(self):
-        return '(%s %s)' % (self.mean, self.count)
-
-    def __cmp__(self, other):
-        if type(other) != type(self):
-            return cmp(type(self), type(other))
-        else:
-            return cmp((self.mean, self.count), (other.mean, other.count))
-
-
-class AttentionValue(object):
-    def __init__(self, sti=0, lti=0):
-        # removed casts to int
-        self.sti = sti
-        self.lit = lti
-
-# If you change the constant, make sure to replace it in SimpleTruthValue.cc
-def confidence_to_count(conf):
-    KKK = 800.0
-    conf = min(conf, 0.9999999)
-    return KKK * conf / (1.0 - conf)
-
-
-def count_to_confidence(count):
-    KKK = 800.0
-    return count / (count + KKK)
-
-
-DEFAULT_TV = TruthValue()
-DEFAULT_AV = AttentionValue()
-
-
-class Atom(object):
-    # legacy Cython-style interface
-    class Handle(object):
-        def __init__(self, v):
-            self.v = v
-
-        def value(self):
-            return self.v
-
-    def __init__(self):
-        self._tv = DEFAULT_TV
-        self._av = DEFAULT_AV
-        self._in = []
-
-        # legacy Cython-style interface
-        self.out = []
-        self.name = ''
-        self.h = Atom.Handle(id(self))
-
-    def is_a(self, t):
-        return is_a(self.type, t)
-
-    #def getout(self):
-    #    return []
-    #out = property(getout)
-
-    # Mutable fields, so they need to inform the AtomSpace if they change
-    def gettv(self):
-        return self._tv
-<<<<<<< HEAD
-
-    def settv(self, tv):
-        assert tv is None or isinstance(tv, TruthValue)
-=======
-    def settv(self,tv):
-        assert not tv is None
-        assert isinstance(tv,TruthValue)
->>>>>>> 85096fff
-        self._tv = tv
-
-    def getav(self):
-        return self._av
-
-    def setav(self, av):
-        assert isinstance(av, AttentionValue)
-        self._av = av
-
-    tv = property(gettv, settv)
-    av = property(getav, setav)
-
-    # Needs to be updated by the atomspace
-    def getincoming(self):
-        return list(self._in)
-
-    incoming = property(getincoming)
-
-    def __cmp__(self, other):
-        if type(other) != type(self):
-            return cmp(type(self), type(other))
-        else:
-            return cmp(id(self), id(other))
-
-    def __hash__(self):
-        return id(self)
-
-    def __eq__(self, other):
-        return self is other
-
-    # legacy Cython-style interface
-    def gettype(self):
-        return self.type
-
-    t = property(gettype)
-    type_name = property(gettype)
-
-
-class Node(Atom):
-    def __init__(self, type, name):
-        Atom.__init__(self)
-        self.type = type
-        self.name = name
-
-        assert isinstance(name, str)
-        assert isinstance(type, AtomType)
-
-    def __repr__(self):
-        return self.type + ' ' + self.name
-
-    def _signature(self):
-        return (self.type, self.name)
-
-    # legacy Cython-style interface
-    def is_node(self):
-        return True
-
-
-class Link(Atom):
-    def __init__(self, type, outgoing):
-        Atom.__init__(self)
-        self.type = type
-        self.out = tuple(outgoing)
-
-        assert isinstance(type, AtomType)
-
-        for o in outgoing:
-            assert isinstance(o, Atom)
-            if o is None:
-                import pdb;
-
-                pdb.set_trace()
-
-    def __repr__(self):
-        return '(' + self.type + ' ' + repr([repr(atom) for atom in self.out]) + ')'
-
-    #def getout(self):
-    #    pass
-
-    def _signature(self):
-        return (self.type, tuple(o._signature() for o in self.out))
-
-    # legacy Cython-style interface
-    def is_node(self):
-        return False
-
-
-class _AtomTypeDict(dict):
-    def __getitem__(self, item):
-        return item
-
-
-class AtomTypeList(object):
-    def __init__(self):
-        self.__dict__ = _AtomTypeDict()
-
-    def __getattr__(self, type):
-        return type
-
-
-types = t = AtomTypeList()
-# probably parse atom_types.script files. what does the scheme version do?
-
-def get_type_name(t):
-    return t
-
-
-def get_type(t):
-    return t
-
-
-_inheritsFrom = {}
-
-
-def is_a(type1, type2):
-    if type2 == t.Atom:
-        return True
-    elif type2 == t.Link:
-        return type1.endswith('Link')
-    elif type2 == t.Node:
-        return type1.endswith('Node')
-    else:
-        # watch out - won't actually check for inheritance!
-        return type1 == type2
-
-#    else:
-#        raise NotImplementedError('Atom type inheritance not implemented')
-
-class AtomSpace(object):
-    def __init__(self):
-        self.atoms_by_id = set()
-
-        self.atoms_by_signature = {}
-
-        self.atoms_by_handle = {}
-
-        self.type2atom = defaultdict(set)
-
-    def __getitem__(self, key):
-        return self.atoms_by_handle[key]
-
-    # legacy Cython-style interface
-    def set_av(self, h, sti=0, lti=0, vlti=None, av_dict=None):
-        atom = self[h]
-        atom.setav(AttentionValue(sti, lti))
-
-    def get_av(self, h):
-        atom = self[h]
-        return atom.getav()
-
-    # legacy Cython-style interface
-    def add_node(self, type, name, tv=DEFAULT_TV):
-        atom = self.maybe_add(Node(type, name))
-        atom.tv = tv
-        return atom
-
-    # legacy Cython-style interface
-    def add_link(self, type, out, tv=DEFAULT_TV):
-        atom = self.maybe_add(Link(type, out))
-        atom.tv = tv
-
-        return atom
-
-    # legacy Cython-style interface. Adds a node or link depending on arguments
-<<<<<<< HEAD
-    def add(self, type, name=None, out=None, tv=None):
-        if is_a(type, types.Node):
-=======
-    def add(self, type, name=None, out=None, tv=DEFAULT_TV):
-        if is_a(type,types.Node):
->>>>>>> 85096fff
-            assert out is None, "Nodes can't have outgoing sets"
-            atom = self.add_node(type, name, tv)
-        else:
-            assert name is None, "Links can't have names"
-            atom = self.add_link(type, out, tv)
-        return atom
-
-    # legacy Cython-style interface
-    def print_list(self):
-        for atom in self:
-            if len(atom._in) is 0:
-                print atom
-
-    def maybe_add(self, atom):
-        '''If this atom hasn't been added, add it and return it. Otherwise, return the
-        existing atom.'''
-        assert isinstance(atom, Atom)
-
-        try:
-            return self.get(atom)
-        except KeyError:
-            self._add(atom)
-            return atom
-
-    def _add(self, atom):
-        # Make sure it is not the base class Atom
-        assert type(atom) != Atom
-        # Give an error if the outgoing list is not already in the AtomSpace.
-        # Especially if it contains unique Atom objects that match an existing
-        # Atom (but are different unique objects).
-        if isinstance(atom, Link):
-            for o in atom.out:
-                assert self._atom_object_is_in_atomspace(o)
-
-                # Also add atom to the incoming set of o.
-                # It may be there already, but only if 'o' is included in 'atom''s outgoing set
-                # more than once. In that case, this loop will have added it already.
-                if atom not in o._in:
-                    o._in.append(atom)
-
-        self.atoms_by_id.add(atom)
-        self.atoms_by_signature[atom._signature()] = atom
-        self.atoms_by_handle[atom.h] = atom
-        self.type2atom[atom.type].add(atom)
-
-    def remove(self, atom):
-        a = self.get(atom)
-        self._remove(atom)
-
-    def _remove(self, atom):
-        '''Removes an atom from all indexes. The object will still exist
-        until it is garbage-collected. atom must be the unique object for this atom.'''
-
-        self.atoms_by_id.remove(atom)
-        del self.atoms_by_signature[atom._signature()]
-
-        self.type2atom[atom.type].remove(atom)
-
-        # Look through the outgoing Atoms of 'atom' and delete 'atom' from their incoming sets.
-        if isinstance(atom, Link):
-            for o in atom.out:
-                assert atom in o._in
-                o._in.remove(atom)
-
-    def get_atoms_by_type(self, type, subclass=True):
-        return list(self._get_atoms_by_type_generator(type, subclass))
-
-    def _get_atoms_by_type_generator(self, type, subclass=True):
-        if subclass:
-            for (t, atoms) in self.type2atom.items():
-                if is_a(t, type):
-                    for a in atoms:
-                        yield a
-        else:
-            for a in self.type2atom[type]:
-                yield a
-
-    def get(self, atom):
-        return self.atoms_by_signature[atom._signature()]
-
-    def _atom_object_is_in_atomspace(self, atom):
-        return atom in self.atoms_by_id
-
-    def __iter__(self):
-        return iter(self.get_atoms_by_type(t.Atom, True))
-
-
-def test():
-    a = AtomSpace()
-    n = Node(t.ConceptNode, 'cat')
-    a.add(n)
-    l = Link(t.ListLink, [n])
-    ret = a.add(l)
-    assert l.out[0] is n
-
-    n2 = Node(t.ConceptNode, 'cat')
-    assert not n is n2
-
-    print a.get_atoms_by_type(t.ConceptNode)
-    print a.get_atoms_by_type(t.ListLink)
-
-    a.remove(n)
-
-    print a.get_atoms_by_type(t.ConceptNode)
-
-    for atom in a:
-        print atom
-
-
-def test_fishgram():
-    import sokoban
-    import fishgram
-
-    sokoban.main()
-    atomspace = sokoban.ATOMSPACE
-
-    #    for atom in atomspace:
-    #        print atom
-
-    import pdb;
-
-    pdb.set_trace()
-
-    fish = fishgram.Fishgram(atomspace)
-
-    # Detect timestamps where a DemandGoal got satisfied or frustrated
-    #fishgram.notice_changes(atomspace)
-
-    fish.forest.extractForest()
-
-    fish.run()
-
-
-def test_scaling():
-    a = AtomSpace()
-    for i in xrange(1, 1000000):
-        #a.add(Node(t.ConceptNode,str(i)))
-        a.add_node(t.ConceptNode, str(i))
-
-        #try:
-        #    import opencog.atomspace as cy
-        #
-        #    class CythonAtomSpaceSynchronizer(object):
-        #        def cython2python(self,pyas,cyas):
-        #            for cyatom in cyas.get_atoms_by_type(cy.types.Atom):
-        #                pytype = cyatom.type_name
-        #                pyname = cyatom.name
-        #                # Except really it will be handles
-        #                pyout = cyatom.out
-        #
-        #        def python2cython(self,pyas, cyas):
-        #
-        #
-        #except ImportError:
+from collections import defaultdict
+
+AtomType = str
+
+
+class TruthValue(object):
+    def __init__(self, mean=0.0, count=0.0):
+        self.mean = float(mean)
+        self.count = float(count)
+        self.confidence = count_to_confidence(count)
+
+    def __repr__(self):
+        return '(%s %s)' % (self.mean, self.count)
+
+    def __cmp__(self, other):
+        if type(other) != type(self):
+            return cmp(type(self), type(other))
+        else:
+            return cmp((self.mean, self.count), (other.mean, other.count))
+
+
+class AttentionValue(object):
+    def __init__(self, sti=0, lti=0):
+        # removed casts to int
+        self.sti = sti
+        self.lit = lti
+
+# If you change the constant, make sure to replace it in SimpleTruthValue.cc
+def confidence_to_count(conf):
+    KKK = 800.0
+    conf = min(conf, 0.9999999)
+    return KKK * conf / (1.0 - conf)
+
+
+def count_to_confidence(count):
+    KKK = 800.0
+    return count / (count + KKK)
+
+
+DEFAULT_TV = TruthValue()
+DEFAULT_AV = AttentionValue()
+
+
+class Atom(object):
+    # legacy Cython-style interface
+    class Handle(object):
+        def __init__(self, v):
+            self.v = v
+
+        def value(self):
+            return self.v
+
+    def __init__(self):
+        self._tv = DEFAULT_TV
+        self._av = DEFAULT_AV
+        self._in = []
+
+        # legacy Cython-style interface
+        self.out = []
+        self.name = ''
+        self.h = Atom.Handle(id(self))
+
+    def is_a(self, t):
+        return is_a(self.type, t)
+
+    #def getout(self):
+    #    return []
+    #out = property(getout)
+
+    # Mutable fields, so they need to inform the AtomSpace if they change
+    def gettv(self):
+        return self._tv
+
+    def settv(self,tv):
+        assert not tv is None
+        assert isinstance(tv,TruthValue)
+        self._tv = tv
+
+    def getav(self):
+        return self._av
+
+    def setav(self, av):
+        assert isinstance(av, AttentionValue)
+        self._av = av
+
+    tv = property(gettv, settv)
+    av = property(getav, setav)
+
+    # Needs to be updated by the atomspace
+    def getincoming(self):
+        return list(self._in)
+
+    incoming = property(getincoming)
+
+    def __cmp__(self, other):
+        if type(other) != type(self):
+            return cmp(type(self), type(other))
+        else:
+            return cmp(id(self), id(other))
+
+    def __hash__(self):
+        return id(self)
+
+    def __eq__(self, other):
+        return self is other
+
+    # legacy Cython-style interface
+    def gettype(self):
+        return self.type
+
+    t = property(gettype)
+    type_name = property(gettype)
+
+
+class Node(Atom):
+    def __init__(self, type, name):
+        Atom.__init__(self)
+        self.type = type
+        self.name = name
+
+        assert isinstance(name, str)
+        assert isinstance(type, AtomType)
+
+    def __repr__(self):
+        return self.type + ' ' + self.name
+
+    def _signature(self):
+        return (self.type, self.name)
+
+    # legacy Cython-style interface
+    def is_node(self):
+        return True
+
+
+class Link(Atom):
+    def __init__(self, type, outgoing):
+        Atom.__init__(self)
+        self.type = type
+        self.out = tuple(outgoing)
+
+        assert isinstance(type, AtomType)
+
+        for o in outgoing:
+            assert isinstance(o, Atom)
+            if o is None:
+                import pdb;
+
+                pdb.set_trace()
+
+    def __repr__(self):
+        return '(' + self.type + ' ' + repr([repr(atom) for atom in self.out]) + ')'
+
+    #def getout(self):
+    #    pass
+
+    def _signature(self):
+        return (self.type, tuple(o._signature() for o in self.out))
+
+    # legacy Cython-style interface
+    def is_node(self):
+        return False
+
+
+class _AtomTypeDict(dict):
+    def __getitem__(self, item):
+        return item
+
+
+class AtomTypeList(object):
+    def __init__(self):
+        self.__dict__ = _AtomTypeDict()
+
+    def __getattr__(self, type):
+        return type
+
+
+types = t = AtomTypeList()
+# probably parse atom_types.script files. what does the scheme version do?
+
+def get_type_name(t):
+    return t
+
+
+def get_type(t):
+    return t
+
+
+_inheritsFrom = {}
+
+
+def is_a(type1, type2):
+    if type2 == t.Atom:
+        return True
+    elif type2 == t.Link:
+        return type1.endswith('Link')
+    elif type2 == t.Node:
+        return type1.endswith('Node')
+    else:
+        # watch out - won't actually check for inheritance!
+        return type1 == type2
+
+#    else:
+#        raise NotImplementedError('Atom type inheritance not implemented')
+
+class AtomSpace(object):
+    def __init__(self):
+        self.atoms_by_id = set()
+
+        self.atoms_by_signature = {}
+
+        self.atoms_by_handle = {}
+
+        self.type2atom = defaultdict(set)
+
+    def __getitem__(self, key):
+        return self.atoms_by_handle[key]
+
+    # legacy Cython-style interface
+    def set_av(self, h, sti=0, lti=0, vlti=None, av_dict=None):
+        atom = self[h]
+        atom.setav(AttentionValue(sti, lti))
+
+    def get_av(self, h):
+        atom = self[h]
+        av = atom.getav()
+        return {'sti': av.sti}
+
+    # legacy Cython-style interface
+    def add_node(self, type, name, tv=DEFAULT_TV):
+        atom = self.maybe_add(Node(type, name))
+        atom.tv = tv
+        return atom
+
+    # legacy Cython-style interface
+    def add_link(self, type, out, tv=DEFAULT_TV):
+        atom = self.maybe_add(Link(type, out))
+        atom.tv = tv
+
+        return atom
+
+    # legacy Cython-style interface. Adds a node or link depending on arguments
+    def add(self, type, name=None, out=None, tv=DEFAULT_TV):
+        if is_a(type,types.Node):
+            assert out is None, "Nodes can't have outgoing sets"
+            atom = self.add_node(type, name, tv)
+        else:
+            assert name is None, "Links can't have names"
+            atom = self.add_link(type, out, tv)
+        return atom
+
+    # legacy Cython-style interface
+    def print_list(self):
+        for atom in self:
+            if len(atom._in) is 0:
+                print atom
+
+    def maybe_add(self, atom):
+        '''If this atom hasn't been added, add it and return it. Otherwise, return the
+        existing atom.'''
+        assert isinstance(atom, Atom)
+
+        try:
+            return self.get(atom)
+        except KeyError:
+            self._add(atom)
+            return atom
+
+    def _add(self, atom):
+        # Make sure it is not the base class Atom
+        assert type(atom) != Atom
+        # Give an error if the outgoing list is not already in the AtomSpace.
+        # Especially if it contains unique Atom objects that match an existing
+        # Atom (but are different unique objects).
+        if isinstance(atom, Link):
+            for o in atom.out:
+                assert self._atom_object_is_in_atomspace(o)
+
+                # Also add atom to the incoming set of o.
+                # It may be there already, but only if 'o' is included in 'atom''s outgoing set
+                # more than once. In that case, this loop will have added it already.
+                if atom not in o._in:
+                    o._in.append(atom)
+
+        self.atoms_by_id.add(atom)
+        self.atoms_by_signature[atom._signature()] = atom
+        self.atoms_by_handle[atom.h] = atom
+        self.type2atom[atom.type].add(atom)
+
+    def remove(self, atom):
+        a = self.get(atom)
+        self._remove(atom)
+
+    def _remove(self, atom):
+        '''Removes an atom from all indexes. The object will still exist
+        until it is garbage-collected. atom must be the unique object for this atom.'''
+
+        self.atoms_by_id.remove(atom)
+        del self.atoms_by_signature[atom._signature()]
+
+        self.type2atom[atom.type].remove(atom)
+
+        # Look through the outgoing Atoms of 'atom' and delete 'atom' from their incoming sets.
+        if isinstance(atom, Link):
+            for o in atom.out:
+                assert atom in o._in
+                o._in.remove(atom)
+
+    def get_atoms_by_type(self, type, subclass=True):
+        return list(self._get_atoms_by_type_generator(type, subclass))
+
+    def _get_atoms_by_type_generator(self, type, subclass=True):
+        if subclass:
+            for (t, atoms) in self.type2atom.items():
+                if is_a(t, type):
+                    for a in atoms:
+                        yield a
+        else:
+            for a in self.type2atom[type]:
+                yield a
+
+    def get(self, atom):
+        return self.atoms_by_signature[atom._signature()]
+
+    def _atom_object_is_in_atomspace(self, atom):
+        return atom in self.atoms_by_id
+
+    def __iter__(self):
+        return iter(self.get_atoms_by_type(t.Atom, True))
+
+
+def test():
+    a = AtomSpace()
+    n = Node(t.ConceptNode, 'cat')
+    a.add(n)
+    l = Link(t.ListLink, [n])
+    ret = a.add(l)
+    assert l.out[0] is n
+
+    n2 = Node(t.ConceptNode, 'cat')
+    assert not n is n2
+
+    print a.get_atoms_by_type(t.ConceptNode)
+    print a.get_atoms_by_type(t.ListLink)
+
+    a.remove(n)
+
+    print a.get_atoms_by_type(t.ConceptNode)
+
+    for atom in a:
+        print atom
+
+
+def test_fishgram():
+    import sokoban
+    import fishgram
+
+    sokoban.main()
+    atomspace = sokoban.ATOMSPACE
+
+    #    for atom in atomspace:
+    #        print atom
+
+    import pdb;
+
+    pdb.set_trace()
+
+    fish = fishgram.Fishgram(atomspace)
+
+    # Detect timestamps where a DemandGoal got satisfied or frustrated
+    #fishgram.notice_changes(atomspace)
+
+    fish.forest.extractForest()
+
+    fish.run()
+
+
+def test_scaling():
+    a = AtomSpace()
+    for i in xrange(1, 1000000):
+        #a.add(Node(t.ConceptNode,str(i)))
+        a.add_node(t.ConceptNode, str(i))
+
+        #try:
+        #    import opencog.atomspace as cy
+        #
+        #    class CythonAtomSpaceSynchronizer(object):
+        #        def cython2python(self,pyas,cyas):
+        #            for cyatom in cyas.get_atoms_by_type(cy.types.Atom):
+        #                pytype = cyatom.type_name
+        #                pyname = cyatom.name
+        #                # Except really it will be handles
+        #                pyout = cyatom.out
+        #
+        #        def python2cython(self,pyas, cyas):
+        #
+        #
+        #except ImportError:
         #    pass