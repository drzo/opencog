/*
 * opencog/spatial/3DSpaceMap/Pathfinder3D.cc
 *
 * Copyright (C) 2002-2011 OpenCog Foundation
 * All Rights Reserved
 * Author(s): Shujing Ke
 *
 * This program is free software; you can redistribute it and/or modify
 * it under the terms of the GNU Affero General Public License v3 as
 * published by the Free Software Foundation and including the exceptions
 * at http://opencog.org/wiki/Licenses
 *
 * This program is distributed in the hope that it will be useful,
 * but WITHOUT ANY WARRANTY; without even the implied warranty of
 * MERCHANTABILITY or FITNESS FOR A PARTICULAR PURPOSE.  See the
 * GNU General Public License for more details.
 *
 * You should have received a copy of the GNU Affero General Public License
 * along with this program; if not, write to:
 * Free Software Foundation, Inc.,
 * 51 Franklin Street, Fifth Floor, Boston, MA 02110-1301 USA.
 */


#include <set>
#include <map>
#include <iterator>
#include <algorithm>
#include "SpaceMapUtil.h"
#include "Pathfinder3D.h"
using namespace opencog;
using namespace opencog::spatial;

bool Pathfinder3D::AStar3DPathFinder(AtomSpace* atomSpace, OctomapOcTree *mapManager,  const BlockVector& begin, const BlockVector& target, vector<BlockVector>& path,
                                     BlockVector& nearestPos, BlockVector& bestPos, bool getNearestPos, bool getBestPos, bool tryOptimal)
{
    BlockVector end = target;
    map<BlockVector,double> costMap;
    map<BlockVector,double>::const_iterator itercost;

    float nearestDis = begin - target;
    float bestHeuristic = nearestDis * 1.41421356f;
    nearestPos = begin;
    bestPos = begin;
    bool nostandable = false;

    // check if the begin and target pos standable first
    if ((! checkStandable(*atomSpace, *mapManager, begin)) || (! checkStandable(*atomSpace, *mapManager, target)))
    {
        nostandable = true;
        if ((! getNearestPos) && (! getBestPos))
            return false;
    }


    set<BlockVector> searchedList;
    set<BlockVector>::const_iterator iter;
    BlockVector curPos;

    path.push_back(begin);
    searchedList.insert(begin);
    int pathfindingSteps = 0;

    bool is_found = false;

    while(path.size() != 0)
    {
        // successfully achieve the target
        if (path.back() == end)
        {
            is_found = true;
            break;
        }

        // Calculate 24 neighbour cost and then pick the lowest one.
        double lowestCost = 999999.99;
        BlockVector lowestCostPos;
        double curCost;

        for (int i = -1; i < 2; i ++)
        {
            for (int j = -1; j < 2; j ++)
            {
                for (int k = -1; k < 2; k ++)
                {
                    // Will not calculate the pos just above or below  or equal to the begin position.
                    if ( (i == 0) && (j == 0))
                        continue;

                    curPos.x = path.back().x + i;
                    curPos.y = path.back().y + j;
                    curPos.z = path.back().z + k;

                    iter = searchedList.find(curPos);
                    if (iter != searchedList.end())
                    {
                        // already searched!
                        continue;
                    }

                    // check if standable
                    if (! checkStandable(*atomSpace, *mapManager, curPos))
                    {
                        searchedList.insert(curPos);
                        continue;
                    }


                    if ( ! checkNeighbourAccessable(mapManager,path.back() , i, j, k))
                        continue;

                    double costFromLastStep = 0.0;
                    if (k == 1) // this pos is higher than last pos, have to cost more to jump up
                        costFromLastStep = 0.2;
                    else if (k == -1) // this pos is lower than last pos, have to cost more to jump down
                        costFromLastStep = 0.1;

                    itercost = costMap.find(curPos);
                    if (itercost != costMap.end())
                    {
                        if ((double)(itercost->second) + costFromLastStep < lowestCost)
                        {
                            lowestCost = (double)(itercost->second) + costFromLastStep;
                            lowestCostPos = curPos;
                        }
                    }

                    // calculate the cost of this pos
                    curCost = calculateCostByDistance(begin, end, curPos,nearestDis,nearestPos,bestHeuristic,bestPos);

                    pathfindingSteps++;
                    costMap.insert(pair<BlockVector, int>(curPos,curCost));
                    if (curCost + costFromLastStep < lowestCost)
                    {
                        lowestCost = curCost +costFromLastStep;
                        lowestCostPos = curPos;
                    }
                }
            }
        }

        // if the lowestCost still == 99999.99, it shows that all the neighbours have been searched and failed,
        // so we should return to last step
        if (lowestCost > 999999.0)
        {
            path.pop_back();
        }
        else
        {
            // add the lowestcost neighbour pos to the path
            path.push_back(lowestCostPos);
            searchedList.insert(lowestCostPos);

        }

    }

    if (! is_found)
        return false;

    if (nostandable)
        return false;
    else if (tryOptimal)
    {
        // switch the start and end point
        vector<BlockVector> inversePath;
        BlockVector inearestPos,ibestPos;
        AStar3DPathFinder(atomSpace, mapManager, target, begin, inversePath, inearestPos,ibestPos);
        if (inversePath.size() < path.size())
        {
            path = inversePath;
            std::reverse(path.begin(), path.end());

        }

    }

    return true;



}


double Pathfinder3D::calculateCostByDistance(const BlockVector& begin, const BlockVector& target,  const BlockVector& pos,
                                             float& nearestDis,BlockVector& nearestPos, float& bestHeuristic, BlockVector& bestPos)
{
    float dis = target - pos;
    if (dis < nearestDis)
    {
        nearestDis = dis;
        nearestPos = pos;
    }

    float heuristic = dis*1.41421356f + (begin - pos);
    if (heuristic < bestHeuristic )
    {
        bestHeuristic = heuristic;
        bestPos = pos;
    }

    return dis;
}


// before call this funciton, please make sure the pos want to access is standable first
bool Pathfinder3D::checkNeighbourAccessable(OctomapOcTree *mapManager, BlockVector& lastPos, int i, int j, int k)
{
    // if want to access the pos 1 unit lower than last pos
    if (k == -1)
    {
        for (int h = 1; h <= mapManager->getAgentHeight(); h++)
        {
            if (i != 0)
            {
                BlockVector neighbour1(lastPos.x + i,lastPos.y,lastPos.z + h);
                Handle neighbourblock1 = mapManager->getBlock(neighbour1);
                if ( neighbourblock1 != Handle::UNDEFINED)
                    return false;
            }

            if (j != 0)
            {
                BlockVector neighbour2(lastPos.x,lastPos.y + j,lastPos.z + h);
                Handle neighbourblock2 = mapManager->getBlock(neighbour2);
                if ( neighbourblock2 != Handle::UNDEFINED)
                    return false;
            }

            if ( (i != 0) && (j != 0))
            {
                BlockVector neighbour3(lastPos.x + i,lastPos.y + j,lastPos.z + h);
                Handle neighbourblock3 = mapManager->getBlock(neighbour3);
                if ( neighbourblock3 != Handle::UNDEFINED)
                    return false;
            }
        }

        return true;
    }

    // when the pos has the same z with the the last pos
    // or if want to access the pos 1 unit higher than the last pos
    // check if there are 2 blocks in the 45 degree directions block the way
    // e.g.: the B are blocks, one cannot access C,E,F,G from L
    //    CBE
    //    BLB
    //    FBG
    if (k == 1) // if  want to access higer position
    {
        Handle block = mapManager->getBlock(BlockVector(lastPos.x,lastPos.y,lastPos.z + 1));
        if ( block != Handle::UNDEFINED)
            return false;
    }

    if ((i != 0) && (j != 0) ) // k == 0  or k == 1
    {
        // all the blocks in the two neighbour 45 direction inside the agentHeight will block the way
        for (int h = 0; h < mapManager->getAgentHeight(); h++)
        {
            BlockVector neighbour1(lastPos.x + i,lastPos.y,lastPos.z + h + k );
            Handle neighbourblock1 = mapManager->getBlock(neighbour1);
            if ( neighbourblock1 != Handle::UNDEFINED)
                return false;

            BlockVector neighbour2(lastPos.x,lastPos.y + j,lastPos.z + h + k );
            Handle neighbourblock2 = mapManager->getBlock(neighbour2);
<<<<<<< HEAD
            if ( neighbourblock2 != Handle::UNDEFINED) 
=======
            if ( neighbourblock2 != Handle::UNDEFINED)
>>>>>>> 37ad2a04
                return false;
        }

        return true;
    }

    return true;
}<|MERGE_RESOLUTION|>--- conflicted
+++ resolved
@@ -265,11 +265,7 @@
 
             BlockVector neighbour2(lastPos.x,lastPos.y + j,lastPos.z + h + k );
             Handle neighbourblock2 = mapManager->getBlock(neighbour2);
-<<<<<<< HEAD
-            if ( neighbourblock2 != Handle::UNDEFINED) 
-=======
             if ( neighbourblock2 != Handle::UNDEFINED)
->>>>>>> 37ad2a04
                 return false;
         }
 
