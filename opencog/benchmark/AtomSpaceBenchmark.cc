--- conflicted
+++ resolved
@@ -460,17 +460,8 @@
     if (csi.size() ==  0) {
         std::ostringstream oss;
         counter++;
-<<<<<<< HEAD
-
-        // std::strtod in AtomTable::getHandle(Type t, std::string name) const
-        // crashes if we pass in non-numeric values for the node name for
-        // NUMBER_NODE types.
-        if (NUMBER_NODE == t)
-            oss << counter;
-=======
         if (NUMBER_NODE == t)
             oss << counter;    // number nodes must actually be numbers.
->>>>>>> 13d3cb4d
         else
             oss << "node " << counter;
         scp = oss.str();
